import torch
import functools
from .lietensor import  LieTensor
from .lietensor import LieType
from .lietensor import SE3_type, se3_type
from .lietensor import SO3_type, so3_type
from .lietensor import Sim3_type, sim3_type
from .lietensor import RxSO3_type, rxso3_type


def _LieTensor_wrapper_add_docstr(wrapper: functools.partial, embedding_doc):
    ltype: LieType = wrapper.keywords['ltype']
    type_name = type(ltype).__name__[:-4]
    type_dim = ltype.dimension[0]
    see_method = ['Exp', 'Inv'] if ltype.on_manifold else \
        ['Log', 'Inv', 'Act', 'Retr', 'Adj', 'AdjT', 'Jinvp']
    wrapper.__doc__ = fr'''Alias of {type_name} type :obj:`LieTensor`.

    Args:
        data (:obj:`Tensor`, or :obj:`list`, or ':obj:`int`...'): A
            :obj:`Tensor` object, or constructing a :obj:`Tensor`
            object from :obj:`list`, which defines tensor data (see below), or
            from ':obj:`int`...', which defines tensor shape.

            The shape of :obj:`Tensor` object must be `(*, {type_dim})`,
            where `*` is empty, one, or more batched dimensions (the
            :obj:`~LieTensor.lshape` of this LieTensor), otherwise error will
            be raised.

    {embedding_doc}

    If `data` is tensor-like, the last dimension should correspond to the
    {type_dim} elements of the above embedding.

    Note:
        It is not advised to construct {type_name} Tensors by specifying storage
        sizes with `int...`, which does not initialize data.

        Consider using :obj:`pypose.randn_{type_name}` or
        :obj:`pypose.identity_{type_name}` instead.

    See {', '.join([f':obj:`pypose.{m}`' for m in see_method])} for
    implementations of relevant operations.
    '''
    return wrapper

SO3 = _LieTensor_wrapper_add_docstr(functools.partial(LieTensor, ltype=SO3_type),
    r'''Internally, SO3 LieTensors are stored as unit quaternions:

    .. math::
        \mathrm{data}[*, :] = [q_x, q_y, q_z, q_w],

    where :math:`q_x^2 + q_y^2 + q_z^2 + q_w^2 = 1`.
    
    Note:
        Normalization is not required at initialization as it is done internally
        by the library right before further computation. However, the normalized
        quaternion will not be written back to the tensor storage to prevent
        in-place data alteration.

    Examples:
        >>> pp.SO3(torch.randn(2, 4))
        SO3Type LieTensor:
        tensor([[-1.0722, -0.9440,  0.9437, -0.8485],
                [-0.2725,  0.8414, -1.0730,  1.3270]])
        >>> pp.SO3([0, 0, 0, 1])
        SO3Type LieTensor:
        tensor([0., 0., 0., 1.])
    ''')

so3 = _LieTensor_wrapper_add_docstr(functools.partial(LieTensor, ltype=so3_type),
    r'''Internally, so3 LieTensors are stored in the
    `axis-angle <https://en.wikipedia.org/wiki/Axis-angle_representation>`_ format:

    .. math::
        \mathrm{data}[*, :] = [\delta_x, \delta_y, \delta_z],

    with :math:`\delta = \begin{pmatrix} \delta_x & \delta_y & \delta_z \end{pmatrix}^T`
    being the axis of rotation and :math:`\theta = \|{\delta}\|` being the angle.

    Examples:
        >>> pp.so3(torch.randn(2, 3))
        so3Type LieTensor:
        tensor([[ 0.1571,  0.2203, -0.2457],
                [-0.3311,  0.5412, -0.7028]])
        >>> pp.so3([0, 0, 1])
        so3Type LieTensor:
        tensor([0., 0., 1.])
    ''')

SE3 = _LieTensor_wrapper_add_docstr(functools.partial(LieTensor, ltype=SE3_type),
    r'''Internally, SE3 LieTensors are stored by concatenating the unit quaternion
    representing the rotation with a vector representing the translation.

    .. math::
        \mathrm{data}[*, :] = [t_x, t_y, t_z, q_x, q_y, q_z, q_w],

    where :math:`\begin{pmatrix} t_x & t_y & t_z \end{pmatrix}^T \in \mathbb{R}^3` is
    the translation and
    :math:`\begin{pmatrix} q_x & q_y & q_z & q_w \end{pmatrix}^T` is the unit
    quaternion as in :obj:`pypose.SO3`.

    Examples:
        >>> pp.SE3(torch.randn(2, 7))
        SE3Type LieTensor:
        tensor([[ 0.1626,  1.6349,  0.3607,  0.2848, -0.0948,  0.1541,  1.0003],
                [ 1.4034, -1.3085, -0.8886, -1.6703,  0.7381,  1.5575,  0.6280]])
        >>> pp.SE3([0, 0, 0, 0, 0, 0, 1])
        SE3Type LieTensor:
        tensor([0., 0., 0., 0., 0., 0., 1.])
    ''')

se3 = _LieTensor_wrapper_add_docstr(functools.partial(LieTensor, ltype=se3_type),
    r'''Internally, se3 LieTensors are stored by concatenating the "velocity" vector
    with the axis-angle representation of the rotation:

    .. math::
        \mathrm{data}[*, :] = [\tau_x, \tau_y, \tau_z, \delta_x, \delta_y, \delta_z],

    where :math:`\begin{pmatrix} \tau_x & \tau_y & \tau_z \end{pmatrix}^T =
    \mathbf{J}^{-1} \begin{pmatrix} t_x & t_y & t_z \end{pmatrix}^T` is the product
    between the left Jacobian inverse (of SO3's logarithm map) and the translation
    vector, and :math:`\begin{pmatrix} \delta_x & \delta_y & \delta_z \end{pmatrix}^T`
    is the axis-angle vector as in :obj:`pypose.so3`.
    More details go to :meth:`pypose.Log` with :obj:`SE3_type` input.

    Examples:
        >>> pp.se3(torch.randn(2, 6))
        se3Type LieTensor:
        tensor([[-0.8710, -1.4994, -0.2843,  1.0185, -0.3932, -0.4839],
                [-0.4750, -0.4804, -0.7083, -1.8141, -1.4409, -0.3125]])
        >>> pp.se3([0, 0, 0, 0, 0, 1])
        se3Type LieTensor:
        tensor([0., 0., 0., 0., 0., 1.])
    ''')

RxSO3 = _LieTensor_wrapper_add_docstr(functools.partial(LieTensor, ltype=RxSO3_type),
    r'''Internally, RxSO3 LieTensors are stored by concatenating the unit quaternion
    representing the rotation with a scaling factor:

    .. math::
        \mathrm{data}[*, :] = [q_x, q_y, q_z, q_w, s],

    where :math:`\begin{pmatrix} q_x & q_y & q_z & q_w \end{pmatrix}^T`
    is the unit quaternion as in :obj:`pypose.SO3` and
    :math:`s \in \mathbb{R}` is the scaling factor.

    Examples:
        >>> pp.RxSO3(torch.randn(2, 5))
        RxSO3Type LieTensor:
        tensor([[-0.3693,  2.5155, -0.5384, -0.8119, -0.4798],
                [-0.4058, -0.5909, -0.4918, -0.2994,  0.5440]])
        >>> pp.RxSO3([0, 0, 0, 1, 1])
        RxSO3Type LieTensor:
        tensor([0., 0., 0., 1., 1.])
    ''')

rxso3 = _LieTensor_wrapper_add_docstr(functools.partial(LieTensor, ltype=rxso3_type),
    r'''Internally, rxso3 LieTensors are stored by concatenating the axis-angle
    representation of the rotation with the log scale:

    .. math::
        \mathrm{data}[*, :] = [\delta_x, \delta_y, \delta_z, \log s],

    where :math:`\begin{pmatrix} \delta_x & \delta_y & \delta_z \end{pmatrix}^T`
    is the axis-angle vector in :obj:`pypose.so3`, and
    :math:`s \in \mathbb{R}` is the scaling factor in :obj:`pypose.RxSO3`.

    Examples:
        >>> pp.rxso3(torch.randn(2, 4))
        rxso3Type LieTensor:
        tensor([[ 0.3752, -0.1576,  1.2057,  0.6086],
                [ 0.8434,  0.2449,  0.0488, -0.1202]])
        >>> pp.rxso3([0, 0, 0, 0, 1])
        RxSO3Type LieTensor:
        tensor([0., 0., 0., 0., 1.])
    ''')

Sim3 = _LieTensor_wrapper_add_docstr(functools.partial(LieTensor, ltype=Sim3_type),
    r'''Internally, Sim3 LieTensors are stored by concatenating the translation
    vector with an RxSO3:

    .. math::
        \mathrm{data}[*, :] = [t_x, t_y, t_z, q_x, q_y, q_z, q_w, s],

    where :math:`\begin{pmatrix} t_x & t_y & t_z \end{pmatrix}^T \in \mathbb{R}^3`
    is the translation vector and
    :math:`\begin{pmatrix} q_x & q_y & q_z & q_w \end{pmatrix}^T` and
    :math:`s \in \mathbb{R}` are the unit quaternion and the scaling factor
    as in :obj:`pp.RxSO3`, respectively.

    Examples:
        >>> pp.Sim3(torch.randn(2, 8))
        Sim3Type LieTensor:
        tensor([[ 0.0175,  0.8657, -0.2274,  2.2380, -0.0297, -0.3799, -0.0664,  0.9995],
                [ 0.8744,  0.4114,  1.2041, -0.5687, -0.5630,  0.6025, -0.6137,  1.1185]])
        >>> pp.Sim3([0, 0, 0, 0, 0, 0, 1, 1])
        Sim3Type LieTensor:
        tensor([0., 0., 0., 0., 0., 0., 1., 1.])
    ''')

sim3 = _LieTensor_wrapper_add_docstr(functools.partial(LieTensor, ltype=sim3_type),
    r'''Internally, sim3 LieTensors are stored by concatenating the log translation
    vector with the corresponding rxso3:

    .. math::
        \mathrm{data}[*, :] = [\tau_x, \tau_y, \tau_z, \delta_x, \delta_y, \delta_z, \log s],

    where :math:`\begin{pmatrix} \tau_x & \tau_y & \tau_z \end{pmatrix}^T = \mathbf{W}^{-1}
    \begin{pmatrix} t_x & t_y & t_z \end{pmatrix}^T` is the product between the
    inverse of the :math:`\mathbf{W}`-matrix and the translation vector, and
    :math:`\begin{pmatrix} \delta_x & \delta_y & \delta_z & \log s \end{pmatrix}^T`
    represents the rotation and scaling, as in :obj:`pypose.rxso3`.
    More details about :math:`\mathbf{W}`-matrix go to :meth:`pypose.Log` with
    :obj:`Sim3_type` input.

    Examples:
        >>> pp.Sim3(torch.randn(2, 7))
        sim3Type LieTensor:
        sim3Type LieTensor:
        tensor([[ 0.1477, -1.3500, -2.1571,  0.8893, -0.7821, -0.9889, -0.7887],
                [ 0.2251,  0.3512,  0.0485,  0.0163, -1.7090, -0.0417, -0.3842]])
        >>> pp.sim3([0, 0, 0, 0, 0, 0, 1])
        sim3Type LieTensor:
        tensor([0., 0., 0., 0., 0., 0., 1.])
    ''')

def randn_like(input, sigma=1, **kwargs):
    r'''
    Returns a LieTensor with the same size as input that is filled with random
    LieTensor that satisfies the corresponding :obj:`input.ltype`.

    The corresponding random generator can be

    .. list-table:: List of available random LieTensor generator of input :obj:`ltype`.
        :widths: 25 25 30 30 30
        :header-rows: 1

        * - Name
          - ltype
          - randn function
          - Manifold
          - randn function
        * - Orthogonal Group
          - :obj:`SO3_type`
          - :meth:`randn_SO3`
          - :obj:`so3_type`
          - :meth:`randn_so3`
        * - Euclidean Group
          - :obj:`SE3_type`
          - :meth:`randn_SE3`
          - :obj:`se3_type`
          - :meth:`randn_se3`
        * - Similarity Group
          - :obj:`Sim3_type`
          - :meth:`randn_Sim3`
          - :obj:`sim3_type`
          - :meth:`randn_sim3`
        * - Scaling Orthogonal
          - :obj:`RxSO3_type`
          - :meth:`randn_RxSO3`
          - :obj:`rxso3_type`
          - :meth:`randn_rxso3`

    Args:

        input (LieTensor): the size of input will determine size of the output tensor.

        dtype (torch.dtype, optional): the desired data type of returned Tensor.
            Default: if None, defaults to the dtype of input.

        layout (torch.layout, optional): the desired layout of returned tensor.
            Default: if None, defaults to the layout of input.

        device (torch.device, optional): the desired device of returned tensor.
            Default: if None, defaults to the device of input.

        requires_grad (bool, optional): If autograd should record operations on the returned tensor.
            Default: False.

        memory_format (torch.memory_format, optional): the desired memory format of returned Tensor.
            Default: torch.preserve_format.

    Note:
        If we have:

        .. code::

            import pypose as pp
            x = pp.SO3(data)

        Then the following two usages are equivalent:

        .. code::

            pp.randn_like(x)
            pp.randn_SO3(x.lshape, dtype=x.dtype, layout=x.layout, device=x.device)

    Example:
        >>> x = pp.so3(torch.tensor([0, 0, 0]))
        >>> pp.randn_like(x)
        so3Type LieTensor:
        tensor([0.8970, 0.0943, 0.1399])
    '''
    return input.ltype.randn_like(*input.lshape, sigma=sigma, **kwargs)


def randn_so3(*size, sigma=1, **kwargs):
    r'''
    Returns :obj:`so3_type` LieTensor filled with random numbers satisfying the expected distance 
    between the corresponding state and :math:`\mathbf{0}_{3\times 1}` is :obj:`sigma`.

    The shape of the tensor is defined by the variable argument size.

    Args:
        size (int...): a sequence of integers defining the shape of the output tensor.
            Can be a variable number of arguments or a collection like a list or tuple.

        sigma (float, optional): expected distance between the generated state and zero. Default: 1.

        requires_grad (bool, optional): If autograd should record operations on
            the returned tensor. Default: False.

        generator (torch.Generator, optional): a pseudorandom number generator for sampling

        dtype (torch.dtype, optional): the desired data type of returned tensor.
            Default: if None, uses a global default (see :meth:`torch.set_default_tensor_type()`).

        layout (torch.layout, optional): the desired layout of returned Tensor.
            Default: torch.strided.

        device (torch.device, optional): the desired device of returned tensor.
            Default: if None, uses the current device for the default tensor
            type (see :meth:`torch.set_default_tensor_type()`). device will be the CPU
            for CPU tensor types and the current CUDA device for CUDA tensor types.

    Returns:
        LieTensor: a :obj:`so3_type` LieTensor

    Given the expected distance :obj:`sigma`, we first calculte the standard deviation of the 
    individual components of the tangent perturbation :math:`\sigma_{\mathrm{r}}` as:

    .. math::
        \sigma_{\mathrm{r}} = \frac{2*\sigma}{\sqrt{3}}.

    The factor 2 is due to the way we define distance (see also `Matt Mason's lecture on 
    quaternions <http://www.cs.cmu.edu/afs/cs/academic/class/16741-s07/www/lectures/Lecture8.pdf>`_)
    The :math:`1/\sqrt{3}` factor is necessary because the distribution in the tangent space is 
    a 3-dimensional Gaussian, so that the *length* of a tangent vector needs to be scaled by
    :math:`1/\sqrt{3}`.

    Then the output can be written as:

    .. math::
        \mathrm{out}_i = \mathcal{N}(\mathbf{0}_{3\times 1}, \mathbf{\sigma_{\mathrm{r}}}_{3\times 1}),

    where :math:`\mathcal{N}` denotes Gaussian distribution.

    Note:
        The detailed explanation of the above implementation can be found in the 
        `OMPL code <https://ompl.kavrakilab.org/SO3StateSpace_8cpp_source.html>`_, line 119.

    Example:
        >>> pp.randn_so3(2, sigma=0.1, requires_grad=True, dtype=torch.float64)
        so3Type LieTensor:
        tensor([[-0.0427, -0.0149,  0.0948],
                [ 0.0607,  0.0473,  0.0703]], dtype=torch.float64, requires_grad=True)
    '''
    return so3_type.randn(*size, sigma=sigma, **kwargs)


def randn_SO3(*size, sigma=1, **kwargs):
    r'''
    Returns :obj:`SO3_type` LieTensor filled with the Exponential map of the random
    :obj:`so3_type` LieTensor with normal distribution with mean 0 and variance :obj:`sigma`.

    .. math::
        \mathrm{out}_i = \mathrm{Exp}(\mathcal{N}(\mathbf{0}_{3\times 1}, \mathbf{\sigma}_{3\times 1}))

    The shape of the tensor is defined by the variable argument size.

    Args:
        size (int...): a sequence of integers defining the shape of the output tensor.
            Can be a variable number of arguments or a collection like a list or tuple.

        sigma (float, optional): variance :math:`\sigma` of the normal distribution. Default: 1.

        requires_grad (bool, optional): If autograd should record operations on
            the returned tensor. Default: False.

        generator (torch.Generator, optional): a pseudorandom number generator for sampling

        dtype (torch.dtype, optional): the desired data type of returned tensor.
            Default: if None, uses a global default (see :meth:`torch.set_default_tensor_type()`).

        layout (torch.layout, optional): the desired layout of returned Tensor.
            Default: torch.strided.

        device (torch.device, optional): the desired device of returned tensor.
            Default: if None, uses the current device for the default tensor
            type (see :meth:`torch.set_default_tensor_type()`). device will be the CPU
            for CPU tensor types and the current CUDA device for CUDA tensor types.

    Returns:
        LieTensor: a :obj:`SO3_type` LieTensor

    Example:
        >>> pp.randn_SO3(2, sigma=0.1, requires_grad=True, dtype=torch.float64)
        SO3Type LieTensor:
        tensor([[-0.0060, -0.0517, -0.0070,  0.9986],
                [ 0.0015,  0.0753,  0.0503,  0.9959]], dtype=torch.float64, requires_grad=True)

    '''
    return SO3_type.randn(*size, sigma=sigma, **kwargs)


def randn_se3(*size, sigma=1, **kwargs):
    r'''
    Returns :obj:`se3_type` LieTensor filled with random numbers from a normal
    distribution with mean 0 and variance :obj:`sigma` (also called the standard normal distribution).

    .. math::
        \mathrm{out}_i = \mathcal{N}(\mathbf{0}_{6\times 1}, \mathbf{\sigma}_{6\times 1})

    The shape of the tensor is defined by the variable argument size.

    Args:
        size (int...): a sequence of integers defining the shape of the output tensor.
            Can be a variable number of arguments or a collection like a list or tuple.

        sigma (float, optional): variance of the normal distribution. Default: 1.

        requires_grad (bool, optional): If autograd should record operations on
            the returned tensor. Default: False.

        generator (torch.Generator, optional): a pseudorandom number generator for sampling

        dtype (torch.dtype, optional): the desired data type of returned tensor.
            Default: if None, uses a global default (see :meth:`torch.set_default_tensor_type()`).

        layout (torch.layout, optional): the desired layout of returned Tensor.
            Default: torch.strided.

        device (torch.device, optional): the desired device of returned tensor.
            Default: if None, uses the current device for the default tensor
            type (see :meth:`torch.set_default_tensor_type()`). device will be the CPU
            for CPU tensor types and the current CUDA device for CUDA tensor types.

    Returns:
        LieTensor: a :obj:`se3_type` LieTensor

    Example:
        >>> pp.randn_se3(2, sigma=0.1, requires_grad=True, dtype=torch.float64)
        se3Type LieTensor:
        tensor([[-0.0599, -0.0593,  0.0809,  0.0352, -0.2173,  0.0342],
                [-0.0226, -0.1081,  0.0270,  0.1368, -0.0327, -0.2052]],
            dtype=torch.float64, requires_grad=True)
    '''
    return se3_type.randn(*size, sigma=sigma, **kwargs)


def randn_SE3(*size, sigma=1, **kwargs):
    r'''
    Returns :obj:`SE3_type` LieTensor filled with the Exponential map of the random
    :obj:`se3_type` LieTensor with normal distribution with mean 0 and variance :obj:`sigma`.

    .. math::
        \mathrm{out}_i = \mathrm{Exp}(\mathcal{N}(\mathbf{0}_{6\times 1}, \mathbf{\sigma}_{6\times 1}))

    The shape of the tensor is defined by the variable argument size.

    Args:
        size (int...): a sequence of integers defining the shape of the output tensor.
            Can be a variable number of arguments or a collection like a list or tuple.

        sigma (float, optional): variance :math:`\sigma` of the normal distribution. Default: 1.

        requires_grad (bool, optional): If autograd should record operations on
            the returned tensor. Default: False.

        generator (torch.Generator, optional): a pseudorandom number generator for sampling

        dtype (torch.dtype, optional): the desired data type of returned tensor.
            Default: if None, uses a global default (see :meth:`torch.set_default_tensor_type()`).

        layout (torch.layout, optional): the desired layout of returned Tensor.
            Default: torch.strided.

        device (torch.device, optional): the desired device of returned tensor.
            Default: if None, uses the current device for the default tensor
            type (see :meth:`torch.set_default_tensor_type()`). device will be the CPU
            for CPU tensor types and the current CUDA device for CUDA tensor types.

    Returns:
        LieTensor: a :obj:`SE3_type` LieTensor

    Example:
        >>> pp.randn_SE3(2, sigma=0.1)
        SE3Type LieTensor:
        tensor([[-0.0522, -0.0456, -0.1996,  0.0266, -0.0240, -0.0375,  0.9987],
                [-0.1344, -0.1673,  0.1111, -0.0219, -0.0454,  0.0710,  0.9962]])
    '''
    return SE3_type.randn(*size, sigma=sigma, **kwargs)


def randn_sim3(*size, sigma=1, **kwargs):
    return sim3_type.randn(*size, sigma=sigma, **kwargs)


def randn_Sim3(*size, sigma=1, **kwargs):
    return Sim3_type.randn(*size, sigma=sigma, **kwargs)


def randn_rxso3(*size, sigma=1, **kwargs):
    return rxso3_type.randn(*size, sigma=sigma, **kwargs)


def randn_RxSO3(*size, sigma=1, **kwargs):
    return RxSO3_type.randn(*size, sigma=sigma, **kwargs)


def identity_like(liegroup, **kwargs):
    r'''
     Returns identity LieTensor with the same :obj:`lsize` and :obj:`ltype` as the given LieTensor.

    Args:
        liegroup (LieTensor): the size of liegroup will determine the size of the output tensor. 

    Args:
        requires_grad (bool, optional): If autograd should record operations on
            the returned tensor. Default: False.

        generator (torch.Generator, optional): a pseudorandom number generator for sampling

        dtype (torch.dtype, optional): the desired data type of returned tensor.
            Default: if None, uses a global default (see :meth:`torch.set_default_tensor_type()`).

        layout (torch.layout, optional): the desired layout of returned Tensor.
            Default: torch.strided.

        device (torch.device, optional): the desired device of returned tensor.
            Default: if None, uses the current device for the default tensor
            type (see :meth:`torch.set_default_tensor_type()`). device will be the CPU
            for CPU tensor types and the current CUDA device for CUDA tensor types.
    
    Example:
        >>> x = pp.randn_SO3(3, device="cuda:0", dtype=torch.double, requires_grad=True)
        >>> pp.identity_like(x, device="cpu")
        SO3Type LieTensor:
        tensor([[0., 0., 0., 1.],
                [0., 0., 0., 1.],
                [0., 0., 0., 1.]])
    '''
    return liegroup.ltype.identity_like(*liegroup.lshape, **kwargs)


def identity_SO3(*lsize, **kwargs):
    r'''
    Returns identity :obj:`SO3_type` LieTensor with the given :obj:`lsize`.

    See :obj:`SO3()` for implementation details.

    Args:
        lsize (int..., optional): a sequence of integers defining the :obj:`LieTensor.lshape` of
            the output LieTensor. Can be a variable number of arguments or a collection like a
            list or tuple. If not given, a single :obj:`SO3_type` item will be returned.

    Args:
        requires_grad (bool, optional): If autograd should record operations on
            the returned tensor. Default: False.

        generator (torch.Generator, optional): a pseudorandom number generator for sampling

        dtype (torch.dtype, optional): the desired data type of returned tensor.
            Default: if None, uses a global default (see :meth:`torch.set_default_tensor_type()`).

        layout (torch.layout, optional): the desired layout of returned Tensor.
            Default: torch.strided.

        device (torch.device, optional): the desired device of returned tensor.
            Default: if None, uses the current device for the default tensor
            type (see :meth:`torch.set_default_tensor_type()`). device will be the CPU
            for CPU tensor types and the current CUDA device for CUDA tensor types.
    
    Returns:
        LieTensor: a :obj:`SO3_type` LieTensor
    
    Example:
        >>> pp.identity_SO3()
        SO3Type LieTensor:
        tensor([0., 0., 0., 1.])

        >>> pp.identity_SO3(2)
        SO3Type LieTensor:
        tensor([[0., 0., 0., 1.],
                [0., 0., 0., 1.]])

        >>> pp.identity_SO3(2, 1)
        SO3Type LieTensor:
        tensor([[[0., 0., 0., 1.]],
                [[0., 0., 0., 1.]]])
    '''
    return SO3_type.identity(*lsize, **kwargs)


def identity_so3(*lsize, **kwargs):
    r'''
    Returns identity :obj:`so3_type` LieTensor with the given :obj:`lsize`.
    
    See :obj:`so3()` for implementation details.

    Args:
        lsize (int..., optional): a sequence of integers defining the :obj:`LieTensor.lshape` of
            the output LieTensor. Can be a variable number of arguments or a collection like a
            list or tuple. If not given, a single :obj:`so3_type` item will be returned.

    Args:
        requires_grad (bool, optional): If autograd should record operations on
            the returned tensor. Default: False.

        generator (torch.Generator, optional): a pseudorandom number generator for sampling

        dtype (torch.dtype, optional): the desired data type of returned tensor.
            Default: if None, uses a global default (see :meth:`torch.set_default_tensor_type()`).

        layout (torch.layout, optional): the desired layout of returned Tensor.
            Default: torch.strided.

        device (torch.device, optional): the desired device of returned tensor.
            Default: if None, uses the current device for the default tensor
            type (see :meth:`torch.set_default_tensor_type()`). device will be the CPU
            for CPU tensor types and the current CUDA device for CUDA tensor types.
    
    Returns:
        LieTensor: a :obj:`so3_type` LieTensor
    
    Example:
        >>> pp.identity_so3()
        so3Type LieTensor:
        tensor([0., 0., 0.])

        >>> pp.identity_so3(2)
        so3Type LieTensor:
        tensor([[0., 0., 0.],
                [0., 0., 0.]])

        >>> pp.identity_so3(2,1)
        so3Type LieTensor:
        tensor([[[0., 0., 0.]],
                [[0., 0., 0.]]])
    '''
    return so3_type.identity(*lsize, **kwargs)


def identity_SE3(*lsize, **kwargs):
    r'''
    Returns identity :obj:`SE3_type` LieTensor with the given :obj:`lsize`.
    
    See :obj:`SE3()` for implementation details.

    Args:
        lsize (int..., optional): a sequence of integers defining the :obj:`LieTensor.lshape` of
            the output LieTensor. Can be a variable number of arguments or a collection like a
            list or tuple. If not given, a single :obj:`SE3_type` item will be returned.
    
    Args:

        requires_grad (bool, optional): If autograd should record operations on
            the returned tensor. Default: False.

        generator (torch.Generator, optional): a pseudorandom number generator for sampling

        dtype (torch.dtype, optional): the desired data type of returned tensor.
            Default: if None, uses a global default (see :meth:`torch.set_default_tensor_type()`).

        layout (torch.layout, optional): the desired layout of returned Tensor.
            Default: torch.strided.

        device (torch.device, optional): the desired device of returned tensor.
            Default: if None, uses the current device for the default tensor
            type (see :meth:`torch.set_default_tensor_type()`). device will be the CPU
            for CPU tensor types and the current CUDA device for CUDA tensor types.
    
    Returns:
        LieTensor: a :obj:`SE3_type` LieTensor
    
    Example:
        >>> pp.identity_SE3()
        SE3Type LieTensor:
        tensor([0., 0., 0., 0., 0., 0., 1.])

        >>> pp.identity_SE3(2)
        SE3Type LieTensor:
        tensor([[0., 0., 0., 0., 0., 0., 1.],
                [0., 0., 0., 0., 0., 0., 1.]])

        >>> pp.identity_SE3(2,1)
        SE3Type LieTensor:
        tensor([[[0., 0., 0., 0., 0., 0., 1.]],
                [[0., 0., 0., 0., 0., 0., 1.]]])
    '''
    return SE3_type.identity(*lsize, **kwargs)


def identity_se3(*lsize, **kwargs):
    r'''
    Returns identity :obj:`se3_type` LieTensor with the given :obj:`lsize`.
    
    See :obj:`se3()` for implementation details.
    
    Args:
        lsize (int..., optional): a sequence of integers defining the :obj:`LieTensor.lshape` of
            the output LieTensor. Can be a variable number of arguments or a collection like a
            list or tuple. If not given, a single :obj:`se3_type` item will be returned.

    Args:
        requires_grad (bool, optional): If autograd should record operations on
            the returned tensor. Default: False.

        generator (torch.Generator, optional): a pseudorandom number generator for sampling

        dtype (torch.dtype, optional): the desired data type of returned tensor.
            Default: if None, uses a global default (see :meth:`torch.set_default_tensor_type()`).

        layout (torch.layout, optional): the desired layout of returned Tensor.
            Default: torch.strided.

        device (torch.device, optional): the desired device of returned tensor.
            Default: if None, uses the current device for the default tensor
            type (see :meth:`torch.set_default_tensor_type()`). device will be the CPU
            for CPU tensor types and the current CUDA device for CUDA tensor types.
    
    Returns:
        LieTensor: a :obj:`se3_type` LieTensor
    
    Example:
        >>> pp.identity_se3()
        se3Type LieTensor:
        tensor([0., 0., 0., 0., 0., 0.])

        >>> pp.identity_se3(2)
        se3Type LieTensor:
        tensor([[0., 0., 0., 0., 0., 0.],
                [0., 0., 0., 0., 0., 0.]])

        >>> pp.identity_se3(2,1)
        se3Type LieTensor:
        tensor([[0., 0., 0., 0., 0., 0.],
                [0., 0., 0., 0., 0., 0.]])
    '''
    return se3_type.identity(*lsize, **kwargs)


def identity_sim3(*lsize, **kwargs):
    r'''
    Returns identity :obj:`sim3_type` LieTensor with the given :obj:`lsize`.
    
    See :obj:`sim3()` for implementation details.

    Args:
        lsize (int..., optional): a sequence of integers defining the :obj:`LieTensor.lshape` of
            the output LieTensor. Can be a variable number of arguments or a collection like a
            list or tuple. If not given, a single :obj:`sim3_type` item will be returned.

    Args:
        requires_grad (bool, optional): If autograd should record operations on
            the returned tensor. Default: False.

        generator (torch.Generator, optional): a pseudorandom number generator for sampling

        dtype (torch.dtype, optional): the desired data type of returned tensor.
            Default: if None, uses a global default (see :meth:`torch.set_default_tensor_type()`).

        layout (torch.layout, optional): the desired layout of returned Tensor.
            Default: torch.strided.

        device (torch.device, optional): the desired device of returned tensor.
            Default: if None, uses the current device for the default tensor
            type (see :meth:`torch.set_default_tensor_type()`). device will be the CPU
            for CPU tensor types and the current CUDA device for CUDA tensor types.
    
    Returns:
        LieTensor: a :obj:`sim3_type` LieTensor
        
    Example:
        >>> pp.identity_sim3()
        sim3Type LieTensor:
        tensor([0., 0., 0., 0., 0., 0., 0.])

        >>> pp.identity_sim3(2)
        sim3Type LieTensor:
        tensor([[0., 0., 0., 0., 0., 0., 0.],
                [0., 0., 0., 0., 0., 0., 0.]])

        >>> pp.identity_sim3(2,1)
        sim3Type LieTensor:
        tensor([[[0., 0., 0., 0., 0., 0., 0.]],
                [[0., 0., 0., 0., 0., 0., 0.]]])
    '''
    return sim3_type.identity(*lsize, **kwargs)


def identity_Sim3(*lsize, **kwargs):
    r'''
    Returns identity :obj:`Sim3_type` LieTensor with the given :obj:`lsize`.
    
    See :obj:`Sim3()` for implementation details.

    Args:
        lsize (int..., optional): a sequence of integers defining the :obj:`LieTensor.lshape` of
            the output LieTensor. Can be a variable number of arguments or a collection like a
            list or tuple. If not given, a single :obj:`Sim3_type` item will be returned.

    Args:
        requires_grad (bool, optional): If autograd should record operations on
            the returned tensor. Default: False.

        generator (torch.Generator, optional): a pseudorandom number generator for sampling

        dtype (torch.dtype, optional): the desired data type of returned tensor.
            Default: if None, uses a global default (see :meth:`torch.set_default_tensor_type()`).

        layout (torch.layout, optional): the desired layout of returned Tensor.
            Default: torch.strided.

        device (torch.device, optional): the desired device of returned tensor.
            Default: if None, uses the current device for the default tensor
            type (see :meth:`torch.set_default_tensor_type()`). device will be the CPU
            for CPU tensor types and the current CUDA device for CUDA tensor types.
    
    Returns:
        LieTensor: a :obj:`Sim3_type` LieTensor
        
    Example:
        >>> pp.identity_Sim3()
        Sim3Type LieTensor:
        tensor([0., 0., 0., 0., 0., 0., 1., 1.])

        >>> pp.identity_Sim3(2)
        Sim3Type LieTensor:
        tensor([[0., 0., 0., 0., 0., 0., 1., 1.],
                [0., 0., 0., 0., 0., 0., 1., 1.]])

        >>> pp.identity_Sim3(2, 1)
        Sim3Type LieTensor:
        tensor([[[0., 0., 0., 0., 0., 0., 1., 1.]],
                [[0., 0., 0., 0., 0., 0., 1., 1.]]])
    '''
    return Sim3_type.identity(*lsize, **kwargs)    


def identity_rxso3(*size, **kwargs):
    r'''
    Returns identity :obj:`rxso3_type` LieTensor with the given :obj:`lsize`.
    
    See :obj:`rxSO3()` for implementation details.

    Args:
        lsize (int..., optional): a sequence of integers defining the :obj:`LieTensor.lshape` of
            the output LieTensor. Can be a variable number of arguments or a collection like a
            list or tuple. If not given, a single :obj:`rxso3_type` item will be returned.

    Args:
        requires_grad (bool, optional): If autograd should record operations on
            the returned tensor. Default: False.

        generator (torch.Generator, optional): a pseudorandom number generator for sampling

        dtype (torch.dtype, optional): the desired data type of returned tensor.
            Default: if None, uses a global default (see :meth:`torch.set_default_tensor_type()`).

        layout (torch.layout, optional): the desired layout of returned Tensor.
            Default: torch.strided.

        device (torch.device, optional): the desired device of returned tensor.
            Default: if None, uses the current device for the default tensor
            type (see :meth:`torch.set_default_tensor_type()`). device will be the CPU
            for CPU tensor types and the current CUDA device for CUDA tensor types.

    Returns:
        LieTensor: a :obj:`rxso3_type` LieTensor

    Example:
        >>> pp.identity_rxso3()
        rxso3Type LieTensor:
        tensor([0., 0., 0., 0.])

        >>> pp.identity_rxso3(2)
        rxso3Type LieTensor:
        tensor([[0., 0., 0., 0.],
                [0., 0., 0., 0.]])

        >>> pp.identity_rxso3(2, 1)
        rxso3Type LieTensor:
        tensor([[[0., 0., 0., 0.]],
                [[0., 0., 0., 0.]]])
    '''
    return rxso3_type.identity(*size, **kwargs)


def identity_RxSO3(*size, **kwargs):
    r'''Returns identity :obj:`RxSO3_type` LieTensor with the given :obj:`lsize`.
    
    See :obj:`RxSO3()` for implementation details.

    Args:
        lsize (int..., optional): a sequence of integers defining the :obj:`LieTensor.lshape` of
            the output LieTensor. Can be a variable number of arguments or a collection like a
            list or tuple. If not given, a single :obj:`RxSO3_type` item will be returned.

    Args:
        requires_grad (bool, optional): If autograd should record operations on
            the returned tensor. Default: False.

        generator (torch.Generator, optional): a pseudorandom number generator for sampling

        dtype (torch.dtype, optional): the desired data type of returned tensor.
            Default: if None, uses a global default (see :meth:`torch.set_default_tensor_type()`).

        layout (torch.layout, optional): the desired layout of returned Tensor.
            Default: torch.strided.

        device (torch.device, optional): the desired device of returned tensor.
            Default: if None, uses the current device for the default tensor
            type (see :meth:`torch.set_default_tensor_type()`). device will be the CPU
            for CPU tensor types and the current CUDA device for CUDA tensor types.

    Returns:
        LieTensor: a :obj:`RxSO3_type` LieTensor

    Example:
        >>> pp.identity_RxSO3()
        RxSO3Type LieTensor:
        tensor([0., 0., 0., 1., 1.])

        >>> pp.identity_RxSO3(2)
        RxSO3Type LieTensor:
        tensor([[0., 0., 0., 1., 1.],
                [0., 0., 0., 1., 1.]])

        >>> pp.identity_RxSO3(2, 1)
        RxSO3Type LieTensor:
        tensor([[[0., 0., 0., 1., 1.]],
                [[0., 0., 0., 1., 1.]]])
    '''
    return RxSO3_type.identity(*size, **kwargs)


def assert_ltype(func):
    @functools.wraps(func)
    def checker(*args, **kwargs):
        assert isinstance(args[0], LieTensor), "Invalid LieTensor Type."
        out = func(*args, **kwargs)
        return out
    return checker


@assert_ltype
def Exp(input):
    r"""The Exponential map for :obj:`LieTensor` (Lie Algebra).

    .. math::
        \mathrm{Exp}: \mathcal{g} \mapsto \mathcal{G}

    Args:
        input (LieTensor): the input LieTensor (Lie Algebra)

    Return:
        LieTensor: the output LieTensor (Lie Group)

    .. list-table:: List of supported :math:`\mathrm{Exp}` map
        :widths: 20 20 8 20 20
        :header-rows: 1

        * - input :obj:`ltype`
          - :math:`\mathcal{g}` (Lie Algebra)
          - :math:`\mapsto`
          - :math:`\mathcal{G}` (Lie Group)
          - output :obj:`ltype`
        * - :obj:`so3_type`
          - :math:`\mathcal{g}\in\mathbb{R}^{*\times3}`
          - :math:`\mapsto`
          - :math:`\mathcal{G}\in\mathbb{R}^{*\times4}`
          - :obj:`SO3_type`
        * - :obj:`se3_type`
          - :math:`\mathcal{g}\in\mathbb{R}^{*\times6}`
          - :math:`\mapsto`
          - :math:`\mathcal{G}\in\mathbb{R}^{*\times7}`
          - :obj:`SE3_type`
        * - :obj:`sim3_type`
          - :math:`\mathcal{g}\in\mathbb{R}^{*\times7}`
          - :math:`\mapsto`
          - :math:`\mathcal{G}\in\mathbb{R}^{*\times8}`
          - :obj:`Sim3_type`
        * - :obj:`rxso3_type`
          - :math:`\mathcal{g}\in\mathbb{R}^{*\times4}`
          - :math:`\mapsto`
          - :math:`\mathcal{G}\in\mathbb{R}^{*\times5}`
          - :obj:`RxSO3_type`

    Warning:
        This function :func:`Exp()` is different from :func:`exp()`, which returns
        a new torch tensor with the exponential of the elements of the input tensor.

    * Input :math:`\mathbf{x}`'s :obj:`ltype` is :obj:`so3_type`
      (input :math:`\mathbf{x}` is an instance of :meth:`so3`):

        If :math:`\|\mathbf{x}_i\| > \text{eps}`:

        .. math::
            \mathbf{y}_i = \left[\mathbf{x}_{i,1}\theta_i,
            \mathbf{x}_{i,2}\theta_i,
            \mathbf{x}_{i,3}\theta_i,
            \cos(\frac{\|\mathbf{x}_i\|}{2})\right],

        where :math:`\theta_i = \frac{1}{\|\mathbf{x}_i\|}\sin(\frac{\|\mathbf{x}_i\|}{2})`,

        otherwise:

        .. math::
            \mathbf{y}_i = \left[\mathbf{x}_{i,1}\theta_i,~
            \mathbf{x}_{i,2}\theta_i,~
            \mathbf{x}_{i,3}\theta_i,~
            1 - \frac{\|\mathbf{x}_i\|^2}{8} + \frac{\|\mathbf{x}_i\|^4}{384} \right],

        where :math:`\theta_i = \frac{1}{2} - \frac{1}{48} \|\mathbf{x}_i\|^2
        + \frac{1}{3840} \|\mathbf{x}_i\|^4`.

    * Input :math:`\mathbf{x}`'s :obj:`ltype` is :obj:`se3_type`
      (input :math:`\mathbf{x}` is an instance of :meth:`se3`):

        Let :math:`\bm{\tau}_i`, :math:`\bm{\phi}_i` be the translation and rotation parts
        of :math:`\mathbf{x}_i`, respectively; :math:`\mathbf{y}` be the output.

        .. math::
            \mathbf{y}_i = \left[\mathbf{J}_i\bm{\tau}_i, \mathrm{Exp}(\bm{\phi}_i)\right],
        
        where :math:`\mathrm{Exp}` is the Exponential map for :obj:`so3_type` input and
        :math:`\mathbf{J}_i` is the left Jacobian for :obj:`so3_type` input.

    * Input :math:`\mathbf{x}`'s :obj:`ltype` is :obj:`rxso3_type`
      (input :math:`\mathbf{x}` is an instance of :meth:`rxso3`):

        Let :math:`\bm{\phi}_i`, :math:`\sigma_i` be the rotation and scale parts of
        :math:`\mathbf{x}_i`, respectively; :math:`\mathbf{y}` be the output.

        .. math::
            \mathbf{y}_i = \left[\mathrm{Exp}(\bm{\phi}_i), \mathrm{exp}(\sigma_i)\right],

        where :math:`\mathrm{exp}` is the exponential function.

    * Input :math:`\mathbf{x}`'s :obj:`ltype` is :obj:`sim3_type`
      (input :math:`\mathbf{x}` is an instance of :meth:`sim3`):

        Let :math:`\bm{\tau}_i`, :math:`^{s}\bm{\phi}_i` be the translation and
        :meth:`rxso3` parts of :math:`\mathbf{x}_i`, respectively.
        :math:`\bm{\phi}_i = \theta_i\mathbf{n}_i`, :math:`\sigma_i` be the rotation
        and scale parts of :math:`^{s}\bm{\phi}_i`, :math:`\boldsymbol{\Phi}_i` be the skew matrix
        of :math:`\bm{\phi}_i`; :math:`s_i = e^\sigma_i`, :math:`\mathbf{y}` be the output.

        .. math::
            \mathbf{y}_i = \left[^{s}\mathbf{W}_i\bm{\tau}_i, \mathrm{Exp}(^{s}\bm{\phi}_i)\right],
        
        where

        .. math::
            ^s\mathbf{W}_i = A\boldsymbol{\Phi}_i + B\boldsymbol{\Phi}_i^2 + C\mathbf{I}

        in which if :math:`\|\sigma_i\| \geq \text{eps}`:

        .. math::
            A = \left\{
                    \begin{array}{ll} 
                        \frac{s_i\sin\theta_i\sigma_i + (1-s_i\cos\theta_i)\theta_i}
                        {\theta_i(\sigma_i^2 + \theta_i^2)}, \quad \|\theta_i\| \geq \text{eps}, \\
                        \frac{(\sigma_i-1)s_i+1}{\sigma_i^2}, \quad \|\theta_i\| < \text{eps},
                    \end{array}
                \right.

        .. math::
            B = 
            \left\{
                \begin{array}{ll} 
                    \left( C - \frac{(s_i\cos\theta_i-1)\sigma+ s_i\sin\theta_i\sigma_i}
                    {\theta_i^2+\sigma_i^2}\right)\frac{1}{\theta_i^2}, \quad \|\theta_i\|
                        \geq \text{eps}, \\
                    \frac{s_i\sigma_i^2/2 + s_i-1-\sigma_i s_i}{\sigma_i^3}, \quad \|\theta_i\|
                        < \text{eps},
                \end{array}
            \right.

        .. math::
            C = \frac{e^{\sigma_i} - 1}{\sigma_i}\mathbf{I}

        otherwise:

        .. math::
            A = \left\{
                    \begin{array}{ll} 
                        \frac{1-\cos\theta_i}{\theta_i^2}, \quad \|\theta_i\| \geq \text{eps}, \\
                        \frac{1}{2}, \quad \|\theta_i\| < \text{eps},
                    \end{array}
                \right.

        .. math::
            B = \left\{
                    \begin{array}{ll} 
                        \frac{\theta_i - \sin\theta_i}{\theta_i^3}, \quad \|\theta_i\|
                            \geq \text{eps}, \\
                        \frac{1}{6}, \quad \|\theta_i\| < \text{eps},
                    \end{array}
                \right.

        .. math::
            C = 1
    
    Note:
        The detailed explanation of the above :math:`\mathrm{Exp}`: calculation can be found
        in the paper:

        * Grassia, F. Sebastian., `Practical Parameterization of Rotations using the
          Exponential Map <https://www.tandfonline.com/doi/pdf/10.1080/10867651.1998.10487493>`_,
          Journal of graphics tools, 1998.

        Assume we have a unit rotation axis :math:`\mathbf{n}~(\|\mathbf{n}\|=1)` and rotation
        angle :math:`\theta~(0\leq\theta<2\pi)`, let :math:`\mathbf{x}=\theta\mathbf{n}`, then
        the corresponding quaternion with unit norm :math:`\mathbf{q}` can be represented as:

            .. math::
                \mathbf{q} = \left[\frac{\sin(\theta/2)}{\theta} \mathbf{x}, \cos(\theta/2) \right].

        Given :math:`\mathbf{x}=\theta\mathbf{n}`, to find its corresponding quaternion
        :math:`\mathbf{q}`, we first calculate the rotation angle :math:`\theta` using:

            .. math::
                \theta = \|\mathbf{x}\|.

        Then, the corresponding quaternion is:
        
            .. math::
                \mathbf{q} = \left[\frac{\sin(\|\mathbf{x}\|/2)}{\|\mathbf{x}\|} \mathbf{x},
                    \cos(\|\mathbf{x}\|/2) \right].

        If :math:`\|\mathbf{x}\|` is small (:math:`\|\mathbf{x}\|\le \text{eps}`),
        we use the Taylor Expansion form of :math:`\sin(\|\mathbf{x}\|/2)` and
        :math:`\cos(\|\mathbf{x}\|/2)`.

        More details about :math:`^s\mathbf{W}_i` in :obj:`sim3_type` can be found in Eq. (5.7):

        * H. Strasdat, `Local Accuracy and Global Consistency for Efficient Visual SLAM
          <http://citeseerx.ist.psu.edu/viewdoc/download?doi=10.1.1.640.199&rep=rep1&type=pdf>`_,
          Dissertation. Department of Computing, Imperial College London, 2012.

    Examples:

        * :math:`\mathrm{Exp}`: :obj:`so3` :math:`\mapsto` :obj:`SO3`

            >>> x = pp.randn_so3()
            >>> x.Exp() # equivalent to: pp.Exp(x)
            SO3Type LieTensor:
            LieTensor([-0.6627, -0.0447,  0.3492,  0.6610])

        * :math:`\mathrm{Exp}`: :obj:`se3` :math:`\mapsto` :obj:`SE3`

            >>> x = pp.randn_se3(2, requires_grad=True)
            se3Type LieTensor:
            tensor([[ 1.1912,  1.2425, -0.9696,  0.9540, -0.4061, -0.7204],
                    [ 0.5964, -1.1894,  0.6451,  1.1373, -2.6733,  0.4142]])
            >>> x.Exp() # equivalent to: pp.Exp(x)
            SE3Type LieTensor:
            tensor([[ 1.6575,  0.8838, -0.1499,  0.4459, -0.1898, -0.3367,  0.8073],
                    [ 0.2654, -1.3860,  0.2852,  0.3855, -0.9061,  0.1404,  0.1034]],
                    grad_fn=<AliasBackward0>)

        * :math:`\mathrm{Exp}`: :obj:`rxso3` :math:`\mapsto` :obj:`RxSO3`

            >>> x = pp.randn_rxso3(2)
            >>> x.Exp() # equivalent to: pp.Exp(x)
            RxSO3Type LieTensor:
            tensor([[-0.5633, -0.4281,  0.1112,  0.6979,  0.7408],
                    [ 0.5089,  0.2016, -0.2015,  0.8122,  1.1692]])

        * :math:`\mathrm{Exp}`: :obj:`sim3` :math:`\mapsto` :obj:`Sim3`

            >>> x = pp.randn_sim3(2)
            >>> x.Exp() # equivalent to: pp.Exp(x)
            Sim3Type LieTensor:
            tensor([[-1.5811,  1.8128, -0.5835,  0.5849,  0.1142, -0.3438,  0.7257,  2.4443],
                    [ 0.9574, -0.9265, -0.2385, -0.7309, -0.3875,  0.1404,  0.5440,  1.1945]])
    """
    return input.Exp()


@assert_ltype
def Log(input):
    r"""The Logarithm map for :obj:`LieTensor` (Lie Group).

    .. math::
        \mathrm{Log}: \mathcal{G} \mapsto \mathcal{g}

    Args:
        input (LieTensor): the input LieTensor (Lie Group)

    Return:
        LieTensor: the output LieTensor (Lie Algebra)

    .. list-table:: List of supported :math:`\mathrm{Log}` map
        :widths: 20 20 8 20 20
        :header-rows: 1

        * - input :obj:`ltype`
          - :math:`\mathcal{G}` (Lie Group)
          - :math:`\mapsto`
          - :math:`\mathcal{g}` (Lie Algebra)
          - output :obj:`ltype`
        * - :obj:`SO3_type`
          - :math:`\mathcal{G}\in\mathbb{R}^{*\times4}`
          - :math:`\mapsto`
          - :math:`\mathcal{g}\in\mathbb{R}^{*\times3}`
          - :obj:`so3_type`
        * - :obj:`SE3_type`
          - :math:`\mathcal{G}\in\mathbb{R}^{*\times7}`
          - :math:`\mapsto`
          - :math:`\mathcal{g}\in\mathbb{R}^{*\times6}`
          - :obj:`se3_type`
        * - :obj:`Sim3_type`
          - :math:`\mathcal{G}\in\mathbb{R}^{*\times8}`
          - :math:`\mapsto`
          - :math:`\mathcal{g}\in\mathbb{R}^{*\times7}`
          - :obj:`sim3_type`
        * - :obj:`RxSO3_type`
          - :math:`\mathcal{G}\in\mathbb{R}^{*\times5}`
          - :math:`\mapsto`
          - :math:`\mathcal{g}\in\mathbb{R}^{*\times4}`
          - :obj:`rxso3_type`
    
    Warning:
        This function :func:`Log()` is different from :func:`log()`, which returns
        a new torch tensor with the logarithm of the elements of the input tensor.

    * If input :math:`\mathbf{x}`'s :obj:`ltype` is :obj:`SO3_type`
      (input :math:`\mathbf{x}` is an instance of :meth:`SO3`):

        Let :math:`w_i`, :math:`\boldsymbol{\nu}_i` be the scalar and vector parts of
        :math:`\mathbf{x}_i`, respectively; :math:`\mathbf{y}` be the output.

        If :math:`\|\boldsymbol{\nu}_i\| > \text{eps}`:

            .. math::
                \mathbf{y}_i = 
                    \left\{
                        \begin{array}{ll} 
                            2\frac{\mathrm{arctan}(\|\boldsymbol{\nu}_i\|/w_i)}{\|
                            \boldsymbol{\nu}_i\|}\boldsymbol{\nu}_i, 
                                \quad \|w_i\| > \text{eps}, \\
                            \mathrm{sign}(w_i) \frac{\pi}{\|\boldsymbol{\nu}_i\|}
                                \boldsymbol{\nu}_i, \quad \|w_i\| \leq \text{eps},
                        \end{array}
                    \right.

        otherwise:

        .. math::
            \mathbf{y}_i = 2\left( \frac{1}{w_i} - 
                \frac{\|\boldsymbol{\nu}_i\|^2}{3w_i^3}\right)\boldsymbol{\nu}_i.

    * If input :math:`\mathbf{x}`'s :obj:`ltype` is :obj:`SE3_type`
      (input :math:`\mathbf{x}` is an instance of :meth:`SE3`):

        Let :math:`\mathbf{t}_i`, :math:`\mathbf{q}_i` be the translation and rotation parts of
        :math:`\mathbf{x}_i`, respectively; :math:`\mathbf{y}` be the output.

        .. math::
            \mathbf{y}_i = \left[\mathbf{J}_i^{-1}\mathbf{t}_i, \mathrm{Log}(\mathbf{q}_i) \right],

        where :math:`\mathrm{Log}` is the Logarithm map for :obj:`SO3_type` input and
        :math:`\mathbf{J}_i` is the left Jacobian for :obj:`SO3_type` input.

    * If input :math:`\mathbf{x}`'s :obj:`ltype` is :obj:`RxSO3_type`
      (input :math:`\mathbf{x}` is an instance of :meth:`RxSO3`):

        Let :math:`\mathbf{q}_i`, :math:`s_i` be the rotation and scale parts of
        :math:`\mathbf{x}_i`, respectively; :math:`\mathbf{y}` be the output.

        .. math::
            \mathbf{y}_i = \left[\mathrm{Log}(\mathbf{q}_i), \log(s_i) \right].

    * If input :math:`\mathbf{x}`'s :obj:`ltype` is :obj:`Sim3_type` (input :math:`\mathbf{x}`
      is an instance of :meth:`Sim3`):

        Let :math:`\mathbf{t}_i`, :math:`^s\mathbf{q}_i` be the translation and :obj:`RxSO3`
        parts of :math:`\mathbf{x}_i`, respectively; :math:`\boldsymbol{\phi}_i`,
        :math:`\sigma_i` be the corresponding Lie Algebra of the SO3 and scale part of
        :math:`^s\mathbf{q}_i`, :math:`\boldsymbol{\Phi}_i` be the skew matrix of
        :math:`\boldsymbol{\phi}_i`, :math:`\boldsymbol{\phi}_i` can be represented as
        :math:`\theta_i\mathbf{n}_i`, :math:`s_i = e^\sigma_i`, :math:`\mathbf{y}` be the
        output.

        .. math::
            \mathbf{y}_i = \left[^s\mathbf{W}_i^{-1}\mathbf{t}_i,
                \mathrm{Log}(^s\mathbf{q}_i) \right],

        where

            .. math::
               ^s\mathbf{W}_i = A\boldsymbol{\Phi}_i + B\boldsymbol{\Phi}_i^2 + C\mathbf{I}

        in which if :math:`\|\sigma_i\| > \text{eps}`:

        .. math::
            A = \left\{
                    \begin{array}{ll} 
                        \frac{s_i\sin\theta_i\sigma_i + (1-s_i\cos\theta_i)\theta_i}
                        {\theta_i(\sigma_i^2 + \theta_i^2)}, \quad \|\theta_i\| > \text{eps}, \\
                        \frac{(\sigma_i-1)s_i+1}{\sigma_i^2}, \quad \|\theta_i\| \leq \text{eps},
                    \end{array}
                \right.

        .. math::
            B = 
            \left\{
                \begin{array}{ll} 
                    \left( C - \frac{(s_i\cos\theta_i-1)\sigma+ s_i\sin\theta_i\sigma_i}
                    {\theta_i^2+\sigma_i^2}\right)\frac{1}{\theta_i^2},
                        \quad \|\theta_i\| > \text{eps}, \\
                    \frac{s_i\sigma_i^2/2 + s_i-1-\sigma_i s_i}{\sigma_i^3},
                        \quad \|\theta_i\| \leq \text{eps},
                \end{array}
            \right.

        .. math::
            C = \frac{e^{\sigma_i} - 1}{\sigma_i}\mathbf{I}

        otherwise:

        .. math::
            A = \left\{
                    \begin{array}{ll} 
                        \frac{1-\cos\theta_i}{\theta_i^2}, \quad \|\theta_i\| > \text{eps}, \\
                        \frac{1}{2}, \quad \|\theta_i\| \leq \text{eps},
                    \end{array}
                \right.

        .. math::
            B = \left\{
                    \begin{array}{ll} 
                        \frac{\theta_i - \sin\theta_i}{\theta_i^3},
                            \quad \|\theta_i\| > \text{eps}, \\
                        \frac{1}{6}, \quad \|\theta_i\| \leq \text{eps},
                    \end{array}
                \right.

        .. math::
            C = 1

    Note:
        The :math:`\mathrm{arctan}`-based Logarithm map implementation thanks to the paper:

        * C. Hertzberg et al., `Integrating Generic Sensor Fusion Algorithms with Sound State
          Representation through Encapsulation of Manifolds
          <https://doi.org/10.1016/j.inffus.2011.08.003>`_, Information Fusion, 2013.

        Assume we have a unit rotation axis :math:`\mathbf{n}` and rotation angle
        :math:`\theta~(0\leq\theta<2\pi)`, then the corresponding quaternion with
        unit norm :math:`\mathbf{q}` can be represented as

            .. math::
                \mathbf{q} = \left[\sin(\theta/2) \mathbf{n}, \cos(\theta/2) \right]

        Therefore, given a quaternion :math:`\mathbf{q}=[\boldsymbol{\nu}, w]`, where
        :math:`\boldsymbol{\nu}` is the vector part, :math:`w` is the scalar part, to find
        the corresponding rotation vector, the rotation angle :math:`\theta` can be obtained as 

            .. math::
                \theta = 2\mathrm{arctan}(\|\boldsymbol{\nu}\|/w),~\|\boldsymbol{\nu}\|
                = \sin(\theta/2), 

        The unit rotation axis :math:`\mathbf{n}` can be obtained as :math:`\mathbf{n} =
        \frac{\boldsymbol{\nu}}{{\|\boldsymbol{\nu}\|}}`.
        Hence, the corresponding rotation vector is 

            .. math::
                \theta \mathbf{n} = 2\frac{\mathrm{arctan}
                (\|\boldsymbol{\nu}\|/w)}{\|\boldsymbol{\nu}\|}\boldsymbol{\nu}.

        More details about :math:`^s\mathbf{W}_i` in :obj:`Sim3_type` can be found in Eq. (5.7):

        * H. Strasdat, `Local accuracy and global consistency for efficient visual SLAM
          <http://citeseerx.ist.psu.edu/viewdoc/download?doi=10.1.1.640.199&rep=rep1&type=pdf>`_, 
          Dissertation. Department of Computing, Imperial College London, 2012.

    Example:

        * :math:`\mathrm{Log}`: :obj:`SO3` :math:`\mapsto` :obj:`so3`

            >>> x = pp.randn_SO3()
            >>> x.Log() # equivalent to: pp.Log(x)
            so3Type LieTensor:
            tensor([-0.3060,  0.2344,  1.2724])

        * :math:`\mathrm{Log}`: :obj:`SE3` :math:`\mapsto` :obj:`se3`

            >>> x = pp.randn_SE3(2)
            >>> x.Log() # equivalent to: pp.Log(x)
            se3Type LieTensor:
            tensor([[ 0.2958, -0.0840, -1.4733,  0.7004,  0.4483, -0.9009],
                    [ 0.0850, -0.1020, -1.2616, -1.0524, -1.2031,  0.8377]])

        * :math:`\mathrm{Log}`: :obj:`RxSO3` :math:`\mapsto` :obj:`rxso3`

            >>> x = pp.randn_RxSO3(2)
            >>> x.Log() # equivalent to: pp.Log(x)
            rxso3Type LieTensor:
            tensor([[-1.3755,  0.3525, -2.2367,  0.5409],
                    [ 0.5929, -0.3250, -0.7394,  1.0965]])

        * :math:`\mathrm{Log}`: :obj:`Sim3` :math:`\mapsto` :obj:`sim3`

            >>> x = pp.randn_Sim3(2)
            >>> x.Log() # equivalent to: pp.Log(x)
            sim3Type LieTensor:
            tensor([[-0.1747, -0.3698,  0.2000,  0.1735,  0.6220,  1.1852, -0.6402],
                    [-0.8685, -0.1717,  1.2139, -0.8385, -2.2957, -1.9545,  0.8474]])
    """
    return input.Log()


@assert_ltype
def Inv(x):
    r"""
    The inverse of the input lieTensor.

    .. math::
        \mathrm{Inv}: Y_i = X_i^{-1}

    Args:
        input (LieTensor): the input LieTensor (Lie Group or Lie Algebra)

    Return:
        LieTensor: the output LieTensor (Lie Group or Lie Algebra)

    .. list-table:: List of supported :math:`\mathrm{Inv}` map
        :widths: 20 20 8 20 20
        :header-rows: 1

        * - input :obj:`ltype`
          - LieTensor
          - :math:`\mapsto`
          - LieTensor
          - output :obj:`ltype`
        * - :obj:`SO3_type`
          - :math:`\mathcal{G}\in\mathbb{R}^{*\times4}`
          - :math:`\mapsto`
          - :math:`\mathcal{G}\in\mathbb{R}^{*\times4}`
          - :obj:`SO3_type`
        * - :obj:`SE3_type`
          - :math:`\mathcal{G}\in\mathbb{R}^{*\times7}`
          - :math:`\mapsto`
          - :math:`\mathcal{G}\in\mathbb{R}^{*\times7}`
          - :obj:`SE3_type`
        * - :obj:`Sim3_type`
          - :math:`\mathcal{G}\in\mathbb{R}^{*\times8}`
          - :math:`\mapsto`
          - :math:`\mathcal{G}\in\mathbb{R}^{*\times8}`
          - :obj:`Sim3_type`
        * - :obj:`RxSO3_type`
          - :math:`\mathcal{G}\in\mathbb{R}^{*\times5}`
          - :math:`\mapsto`
          - :math:`\mathcal{G}\in\mathbb{R}^{*\times5}`
          - :obj:`RxSO3_type`
        * - :obj:`so3_type`
          - :math:`\mathcal{g}\in\mathbb{R}^{*\times3}`
          - :math:`\mapsto`
          - :math:`\mathcal{g}\in\mathbb{R}^{*\times3}`
          - :obj:`so3_type`
        * - :obj:`se3_type`
          - :math:`\mathcal{g}\in\mathbb{R}^{*\times6}`
          - :math:`\mapsto`
          - :math:`\mathcal{g}\in\mathbb{R}^{*\times6}`
          - :obj:`se3_type`
        * - :obj:`sim3_type`
          - :math:`\mathcal{g}\in\mathbb{R}^{*\times7}`
          - :math:`\mapsto`
          - :math:`\mathcal{g}\in\mathbb{R}^{*\times7}`
          - :obj:`sim3_type`
        * - :obj:`rxso3_type`
          - :math:`\mathcal{g}\in\mathbb{R}^{*\times4}`
          - :math:`\mapsto`
          - :math:`\mathcal{g}\in\mathbb{R}^{*\times4}`
          - :obj:`rxso3_type`

    * If input :math:`\mathbf{x}`'s :obj:`ltype` is :obj:`SO3_type`
      (input :math:`\mathbf{x}` is an instance of :meth:`SO3`):

        Let :math:`w_i`, :math:`\boldsymbol{\nu}_i` be the scalar and vector parts of
        :math:`\mathbf{x}_i`, respectively. :math:`\mathbf{x}_i=\left[\boldsymbol{\nu}_i,
        \ w_i \right]`. :math:`\mathbf{y}` be the output.

        .. math::
            \mathbf{y}_i = \mathrm{conj}(\mathbf{x}_i)=[-\boldsymbol{\nu}_i, \ w_i]

    * If input :math:`\mathbf{x}`'s :obj:`ltype` is :obj:`SE3_type`
      (input :math:`\mathbf{x}` is an instance of :meth:`SE3`):

        Let :math:`\mathbf{t}_i`, :math:`\mathbf{q}_i` be the translation and rotation parts of
        :math:`\mathbf{x}_i`, respectively; :math:`\mathbf{y}` be the output.

        .. math::
            \mathbf{y}_i = \left[-\mathrm{Inv}(\mathbf{q}_i)*\mathbf{t}_i,
            \mathrm{Inv}(\mathbf{q}_i) \right]

    * If input :math:`\mathbf{x}`'s :obj:`ltype` is :obj:`RxSO3_type`
      (input :math:`\mathbf{x}` is an instance of :meth:`RxSO3`):

        Let :math:`\mathbf{q}_i`, :math:`s_i` be the rotation and scale parts of
        :math:`\mathbf{x}_i`, respectively; :math:`\mathbf{y}` be the output.

        .. math::
            \mathbf{y}_i = \left[\mathrm{conj}(\mathbf{q}_i), \ 1/s_i \right]

    * If input :math:`\mathbf{x}`'s :obj:`ltype` is :obj:`Sim3_type` (input :math:`\mathbf{x}`
      is an instance of :meth:`Sim3`):

        Let :math:`\mathbf{t}_i`, :math:`^s\mathbf{q}_i` be the translation and :obj:`RxSO3` parts
        of :math:`\mathbf{x}_i`, respectively;  :math:`\mathbf{y}` be the output.

        .. math::
            \mathbf{y}_i = \left[-\mathrm{Inv}(^s\mathbf{q}_i)*\mathbf{t}_i, 
            \mathrm{Inv}(^s\mathbf{q}_i) \right]

    * If input :math:`\mathbf{x}`'s :obj:`ltype` is :obj:`so3_type` or :obj:`se3_type` or
      :obj:`sim3_type` or :obj:`rxso3_type`(input :math:`\mathbf{x}` is an instance of :meth:`so3`
      or :meth:`se3` or :meth:`sim3` or :meth:`rxso3`):

        .. math::
            \mathbf{y}_i = -\mathbf{x}_i

    Example:

        * :math:`\mathrm{Inv}`: :obj:`SO3` :math:`\mapsto` :obj:`SO3`

            >>> x = pp.randn_SO3()
            SO3Type LieTensor:
            tensor([-0.1402, -0.2827,  0.2996,  0.9004])
            >>> x.Inv() # equivalent to: pp.Inv(x)
            SO3Type LieTensor:
            tensor([ 0.1402,  0.2827, -0.2996,  0.9004])

        * :math:`\mathrm{Inv}`: :obj:`SE3` :math:`\mapsto` :obj:`SE3`

            >>> x = pp.randn_SE3()
            SE3Type LieTensor:
            tensor([ 0.6074, -0.7596,  0.8703, -0.3092,  0.2932,  0.9027,  0.0598])
            >>> x.Inv() # equivalent to: pp.Inv(x)
            SE3Type LieTensor:
            tensor([ 0.9475, -0.8764,  0.1938,  0.3092, -0.2932, -0.9027,  0.0598])

        * :math:`\mathrm{Inv}`: :obj:`RxSO3` :math:`\mapsto` :obj:`RxSO3`

            >>> x = pp.randn_RxSO3()
            RxSO3Type LieTensor:
            tensor([-0.5103,  0.4707, -0.3494,  0.6292,  0.9199])
            >>> x.Inv() # equivalent to: pp.Inv(x)
            RxSO3Type LieTensor:
            tensor([ 0.5103, -0.4707,  0.3494,  0.6292,  1.0871])

        * :math:`\mathrm{Inv}`: :obj:`Sim3` :math:`\mapsto` :obj:`Sim3`

            >>> x = pp.randn_Sim3()
            Sim3Type LieTensor:
            tensor([ 0.7056,  1.3140, -0.1995, -0.2444, -0.5250,  0.5504,  0.6014,  1.0543])
            >>> x.Inv() # equivalent to: pp.Inv(x)
            Sim3Type LieTensor:
            tensor([-0.9712, -0.2361,  1.0188,  0.2444,  0.5250, -0.5504,  0.6014,  0.9485])

        * :math:`\mathrm{Inv}`: :obj:`so3` :math:`\mapsto` :obj:`so3`

            >>> x = pp.randn_so3()
            so3Type LieTensor:
            tensor([ 0.0612, -0.7190,  2.6897])
            >>> x.Inv() # equivalent to: pp.Inv(x)
            so3Type LieTensor:
            tensor([-0.0612,  0.7190, -2.6897])

        * :math:`\mathrm{Inv}`: :obj:`se3` :math:`\mapsto` :obj:`se3`

            >>> x = pp.randn_se3()
            se3Type LieTensor:
            tensor([ 0.2837, -1.8318,  1.0104,  2.2385, -0.1980, -0.9487])
            >>> x.Inv() # equivalent to: pp.Inv(x)
            se3Type LieTensor:
            tensor([-0.2837,  1.8318, -1.0104, -2.2385,  0.1980,  0.9487])

        * :math:`\mathrm{Inv}`: :obj:`rxso3` :math:`\mapsto` :obj:`rxso3`

            >>> x = pp.randn_rxso3()
            rxso3Type LieTensor:
            tensor([ 1.0414, -0.0087, -0.4427, -1.1343])
            >>> x.Inv() # equivalent to: pp.Inv(x)
            rxso3Type LieTensor:
            tensor([-1.0414,  0.0087,  0.4427,  1.1343])

        * :math:`\mathrm{Inv}`: :obj:`sim3` :math:`\mapsto` :obj:`sim3`

            >>> x = pp.randn_sim3()
            sim3Type LieTensor:
            tensor([-0.0724,  1.8174,  2.1810, -0.9324, -0.0952, -0.5792,  0.4318])
            >>> x.Inv() # equivalent to: pp.Inv(x)
            sim3Type LieTensor:
            tensor([ 0.0724, -1.8174, -2.1810,  0.9324,  0.0952,  0.5792, -0.4318])

    Note:
        Mathematically, only Lie Group has an inverse. For the convenience, we also provide the
        inverse for the corresponding Lie Algebra. One can validate the results by:

        if input :math:`\mathbf{x}` is the LieTensor from Lie Group, for example
        :math:`\mathbf{x}`'s :obj:`ltype` is :obj:`SO3_type` :

            >>> x = pp.randn_SO3()
            >>> x * x.Inv()
            SO3Type LieTensor:
            LieTensor([0., 0., 0., 1.])

        if input :math:`\mathbf{x}` is the LieTensor from Lie Algebra, for example
        :math:`\mathbf{x}`'s :obj:`ltype` is :obj:`so3_type` :

            >>> x = pp.randn_so3()
            >>> x + x.Inv()
            tensor([0., 0., 0.])

    """
    return x.Inv()


@assert_ltype
def Mul(x, y):
    return x @ y


@assert_ltype
def Retr(X, a):
    r"""Perform batched retraction with a given direction.

    .. math::
        Y_i = \mathrm{Exp}(a_i) * X_i,

    where :math:`\mathrm{Exp}` means the exponetial map. See :obj:`pypose.Exp` for more details. 

    Args:
        X (LieTensor): the input LieTensor to retract (Lie Group)

        a (LieTensor): the direction of the retraction (Lie Algebra)

    Return:
        LieTensor: The retraction of the inputs (Lie Group)

    Examples:

        * :math:`\mathrm{Retr}`: (:obj:`SO3`, :obj:`so3`) :math:`\mapsto` :obj:`SO3`

            >>> a = pp.randn_so3()
            >>> X = pp.randn_SO3()
            >>> X.Retr(a) # equivalent to: pp.Retr(X, a)
            SO3Type LieTensor:
            tensor([0.6399, 0.0898, 0.1656, 0.7451])

        * :math:`\mathrm{Retr}`: (:obj:`SE3`, :obj:`se3`) :math:`\mapsto` :obj:`SE3`

            >>> a = pp.randn_se3()
            >>> X = pp.randn_SE3()
            >>> X.Retr(a)  # equivalent to: pp.Retr(X, a)
            SE3Type LieTensor:
            tensor([-0.6754,  1.8240,  0.2109, -0.4649, -0.7254, -0.0943,  0.4987])

        * :math:`\mathrm{Retr}`: (:obj:`Sim3`, :obj:`sim3`) :math:`\mapsto` :obj:`Sim3`

            >>> a = pp.randn_sim3()
            >>> X = pp.randn_Sim3()
            >>> X.Retr(a)  # equivalent to: pp.Retr(X, a)
            Sim3Type LieTensor:
            tensor([-0.6057, -1.6370,  1.1379,  0.7037,  0.6164,  0.3525, -0.0262,  0.3141])

        * :math:`\mathrm{Retr}`: (:obj:`RxSO3`, :obj:`rxsso3`) :math:`\mapsto` :obj:`RxSO3`

            >>> a = pp.randn_rxso3()
            >>> X = pp.randn_RxSO3()
            >>> X.Retr(a)  # equivalent to: pp.Retr(X, a)
            RxSO3Type LieTensor:
            tensor([-0.0787,  0.4052, -0.7509,  0.5155,  0.1217])
    """
    return X.Retr(a)


@assert_ltype
def Act(X, p):
    r"""Apply the batched transform to points in Euclidean or homogeneous coordinates.

    .. math::
        y_i = X_i * p_i,

    where :math:`X` is the batched transform and :math:`p_i \in \mathbb{R^{*\times3}}` or
    :math:`p_i \in \mathbb{R^{*\times4}}` denotes the points to be transformed.

    Args:
        X (LieTensor): the input LieTensor (Lie Group).

        p (Tensor): the points to be transformed.

    Return:
        Tensor: the transformed points in Euclidean or homogeneous coordinates.

    Examples:

        * :math:`\mathrm{Act}`: (:obj:`SO3`, :obj:`Tensor`) :math:`\mapsto` :obj:`Tensor`

            >>> p = torch.randn(3)     # batch size 1, Euclidean coordinates
            >>> X = pp.identity_SO3(2) # batch size 2
            >>> X.Act(p)               # equivalent to: pp.Act(X, p)
            tensor([[ 1.7576,  1.1503, -0.9920],
                    [ 1.7576,  1.1503, -0.9920]])

        * :math:`\mathrm{Act}`: (:obj:`SE3`, :obj:`Tensor`) :math:`\mapsto` :obj:`Tensor`

            >>> p = torch.tensor([[0, 0, 0, 1.], [0, 0, 0, 1.]]) # batch size 2, homogeneous coordinates
            >>> X = pp.randn_SE3()                               # batch size 1
            >>> X.Act(p)                                         # apply same transform
            tensor([[-0.5676, -0.0452, -0.0929,  1.0000],
                    [-0.5676, -0.0452, -0.0929,  1.0000]])

        * :math:`\mathrm{Act}`: (:obj:`Sim3`, :obj:`Tensor`) :math:`\mapsto` :obj:`Tensor`

            >>> p = torch.tensor([[0, 0, 0, 1.], [0, 0, 0, 1.]])  # batch size 2
            >>> X = pp.randn_Sim3(2)                              # batch size 2
            >>> X.Act(p)                                          # apply transform respectively.
            tensor([[ 0.1551,  2.2930,  0.4531,  1.0000],
                    [-0.6140, -1.1263,  2.7607,  1.0000]])

        * :math:`\mathrm{Act}`: (:obj:`RxSO3`, :obj:`Tensor`) :math:`\mapsto` :obj:`Tensor`

            >>> p = torch.tensor([[0, 0, 0.], [0, 0, 0.]])  # batch size 2, Euclidean coordinates
            >>> X = pp.randn_RxSO3(2)                       # batch size 2
            >>> X.Act(p)                                    # apply transform respectively.
            tensor([[0., 0., 0.],
                    [0., 0., 0.]])
    """
    return X.Act(p)


@assert_ltype
def Adj(input, p):
    r"""
    The dot product between the Adjoint matrix at the point given by an input (Lie Group) and 
    the second point (Lie Algebra).

    .. math::
        \mathrm{Adj}: (\mathcal{G}, \mathcal{g}) \mapsto \mathcal{g}

    Args:
        input (LieTensor): the input LieTensor (Lie Group)
        p (LieTensor): the second LieTensor (Lie Algebra)

    Return:
        LieTensor: the output LieTensor (Lie Algebra)

    .. list-table:: List of supported :math:`\mathrm{Adj}` map
        :widths: 20 20 8 20 20
        :header-rows: 1

        * - input :obj:`ltype`
          - :math:`(\mathcal{G}, \mathcal{g})` (Lie Group, Lie Algebra)
          - :math:`\mapsto`
          - :math:`\mathcal{g}` (Lie Algebra)
          - output :obj:`ltype`
        * - (:obj:`SO3_type`, :obj:`so3_type`)
          - :math:`(\mathcal{G}\in\mathbb{R}^{*\times4}, \mathcal{g}\in\mathbb{R}^{*\times3})`
          - :math:`\mapsto`
          - :math:`\mathcal{g}\in\mathbb{R}^{*\times3}`
          - :obj:`so3_type`
        * - (:obj:`SE3_type`, :obj:`se3_type`)
          - :math:`(\mathcal{G}\in\mathbb{R}^{*\times7}, \mathcal{g}\in\mathbb{R}^{*\times6})`
          - :math:`\mapsto`
          - :math:`\mathcal{g}\in\mathbb{R}^{*\times6}`
          - :obj:`se3_type`
        * - (:obj:`Sim3_type`, :obj:`sim3_type`)
          - :math:`(\mathcal{G}\in\mathbb{R}^{*\times8}, \mathcal{g}\in\mathbb{R}^{*\times7})`
          - :math:`\mapsto`
          - :math:`\mathcal{g}\in\mathbb{R}^{*\times7}`
          - :obj:`sim3_type`
        * - (:obj:`RxSO3_type`, :obj:`rxso3_type`)
          - :math:`(\mathcal{G}\in\mathbb{R}^{*\times5}, \mathcal{g}\in\mathbb{R}^{*\times4})`
          - :math:`\mapsto`
          - :math:`\mathcal{g}\in\mathbb{R}^{*\times4}`
          - :obj:`rxso3_type` 

    Let the input be (:math:`\mathbf{x}`, :math:`\mathbf{p}`), :math:`\mathbf{y}` be the output.

        .. math::
            \mathbf{y}_i = \mathrm{Adj}(\mathbf{x}_i)\mathbf{p}_i,

<<<<<<< HEAD
        where, :math:`\mathrm{Adj}(\mathbf{x}_i)` is the adjoint matrix of the Lie group of :math:`\mathbf{x}_i`.

    * If input (:math:`\mathbf{x}`, :math:`\mathbf{p}`)'s :obj:`ltype` are :obj:`SO3_type` and :obj:`so3_type`
      (input :math:`\mathbf{x}` is an instance of :meth:`SO3`, :math:`\mathbf{p}` is an instance of :meth:`so3`).
      Given :math:`\mathbf{x}_i \in` :math:`\textrm{SO(3)}`.
=======
        where, :math:`\mathrm{Adj}(\mathbf{x}_i)` is the adjoint matrix of the Lie group of
        :math:`\mathbf{x}_i`.

    * If input (:math:`\mathbf{x}`, :math:`\mathbf{p}`)'s :obj:`ltype` are :obj:`SO3_type` and
      :obj:`so3_type` (input :math:`\mathbf{x}` is an instance of :meth:`SO3`, :math:`\mathbf{p}`
      is an instance of :meth:`so3`). Given :math:`\mathbf{x}_i \in` :math:`\textrm{SO(3)}`.
>>>>>>> 757ba330
      The adjoint transformation is given by:

        .. math::
            \mathrm{Adj}(\mathbf{x}_i) = \mathbf{x}_i 

        In the case of :math:`\textrm{SO3}`, the adjoint transformation for an element is the same
<<<<<<< HEAD
        rotation matrix used to represent the element. Rotating a tangent vector by an element "moves" it
        from the tangent space on the right side of the element to the tangent space on the left.

    * If input (:math:`\mathbf{x}`, :math:`\mathbf{p}`)'s :obj:`ltype` are :obj:`SE3_type` and :obj:`se3_type`
      (input :math:`\mathbf{x}` is an instance of :meth:`SE3`, :math:`\mathbf{p}` is an instance of :meth:`se3`).
      Let :math:`\mathbf{R}_i \in` :math:`\textrm{SO(3)}` and :math:`\mathbf{t}_i \in \mathbb{R}^{3\times3}` represent the 
      rotation and translation part of the group. Let :math:`\mathbf{t}_{i\times}` be the skew matrix (:meth:`pypose.vec2skew`) 
      of :math:`\mathbf{t}_i`. The adjoint transformation is given by:
=======
        rotation matrix used to represent the element. Rotating a tangent vector by an element
        "moves" it from the tangent space on the right side of the element to the tangent space on
        the left.

    * If input (:math:`\mathbf{x}`, :math:`\mathbf{p}`)'s :obj:`ltype` are :obj:`SE3_type`
      and :obj:`se3_type` (input :math:`\mathbf{x}` is an instance of :meth:`SE3`,
      :math:`\mathbf{p}` is an instance of :meth:`se3`). Let :math:`\mathbf{R}_i \in`
      :math:`\textrm{SO(3)}` and :math:`\mathbf{t}_i \in \mathbb{R}^{3\times3}` represent the
      rotation and translation part of the group. Let :math:`\mathbf{t}_{i\times}` be the skew
      matrix (:meth:`pypose.vec2skew`) of :math:`\mathbf{t}_i`.
      The adjoint transformation is given by:
>>>>>>> 757ba330

        .. math::
            \mathrm{Adj}(\mathbf{x}_i) = \left[
                                \begin{array}{cc} 
                                    \mathbf{R}_i & \mathbf{t}_{i\times}\mathbf{R}_i \\
                                    0 & \mathbf{R}_i
                                \end{array}
                             \right] \in \mathbb{R}^{6\times6}

        where,

        .. math::
            \mathbf{x}_i = \left[
                                \begin{array}{cc} 
                                    \mathbf{R}_i& \mathbf{t}_i \\
                                    0 & 1
                                \end{array}
                             \right] \in \mathrm{SE(3)}  

<<<<<<< HEAD
    * If input (:math:`\mathbf{x}`, :math:`\mathbf{p}`)'s :obj:`ltype` are :obj:`Sim3_type` and :obj:`sim3_type`
      (input :math:`\mathbf{x}` is an instance of :meth:`Sim3`, :math:`\mathbf{p}` is an instance of :meth:`sim3`).
      Let :math:`\mathbf{R}_i\in` :math:`\textrm{SO(3)}`, :math:`\mathbf{t}_i \in \mathbb{R}^{3\times3}`, and 
      :math:`s_i \in \mathbb{R}^+` represent the rotation, translation, and scale parts of the group. Let 
      :math:`\mathbf{t}_{i\times}` be the skew matrix (:meth:`pypose.vec2skew`) of :math:`\mathbf{t}_i`.
      The adjoint transformation is given by:

        .. math::
            \mathrm{Adj}(\mathbf{x}_i) = \left[
                                \begin{array}{cc} 
                                    s_i\mathbf{R}_i& \mathbf{t}_{i\times}\mathbf{R}_i& -\mathbf{t}_i \\
                                    0 & \mathbf{R}_i& 0 \\
                                    0 & 0 & 1
                                \end{array}
                             \right] \in \mathbb{R}^{7\times7}
=======
    * If input (:math:`\mathbf{x}`, :math:`\mathbf{p}`)'s :obj:`ltype` are :obj:`Sim3_type` and
      :obj:`sim3_type` (input :math:`\mathbf{x}` is an instance of :meth:`Sim3`, :math:`\mathbf{p}`
      is an instance of :meth:`sim3`). Let :math:`\mathbf{R}_i\in` :math:`\textrm{SO(3)}`,
      :math:`\mathbf{t}_i \in \mathbb{R}^{3\times3}`, and :math:`s_i \in \mathbb{R}^+` represent
      the rotation, translation, and scale parts of the group. Let :math:`\mathbf{t}_{i\times}`
      be the skew matrix (:meth:`pypose.vec2skew`) of :math:`\mathbf{t}_i`. The adjoint
      transformation is given by:

        .. math::
            \mathrm{Adj}(\mathbf{x}_i) = \left[
                        \begin{array}{cc} 
                            s_i\mathbf{R}_i& \mathbf{t}_{i\times}\mathbf{R}_i& -\mathbf{t}_i \\
                            0 & \mathbf{R}_i& 0 \\
                            0 & 0 & 1
                        \end{array}
                        \right] \in \mathbb{R}^{7\times7}
>>>>>>> 757ba330

        where,

        .. math::
            \mathbf{x}_i = \left[
                                \begin{array}{cc} 
                                    s_i\mathbf{R}_i & \mathbf{t}_i \\
                                    0 & 1
                                \end{array}
                             \right] \in \textrm{Sim(3)}    

<<<<<<< HEAD
    * If input (:math:`\mathbf{x}`, :math:`\mathbf{p}`)'s :obj:`ltype` are :obj:`RxSO3_type` and :obj:`rxso3_type`
      (input :math:`\mathbf{x}` is an instance of :meth:`RxSO3`, :math:`\mathbf{p}` is an instance of :meth:`rxso3`).
      Let :math:`\mathbf{R}_i \in` :math:`\textrm{SO(3)}`, and :math:`s_i \in \mathbb{R}^+` represent the rotation 
      and scale parts of the group. The adjoint transformation is given by:
=======
    * If input (:math:`\mathbf{x}`, :math:`\mathbf{p}`)'s :obj:`ltype` are :obj:`RxSO3_type`
      and :obj:`rxso3_type` (input :math:`\mathbf{x}` is an instance of :meth:`RxSO3`,
      :math:`\mathbf{p}` is an instance of :meth:`rxso3`). Let :math:`\mathbf{R}_i \in`
      :math:`\textrm{SO(3)}`, and :math:`s_i \in \mathbb{R}^+` represent the rotation and
      scale parts of the group. The adjoint transformation is given by:
>>>>>>> 757ba330

        .. math::
            \mathrm{Adj}(\mathbf{x}_i) = \left[
                                \begin{array}{cc} 
                                    \mathbf{R}_i & 0 \\
                                    0 & 1
                                \end{array}
                             \right] \in \mathbb{R}^{4\times4}

        where,

        .. math::
            \mathbf{x}_i = \left[
                                \begin{array}{cc} 
                                    s_i\mathbf{R}_i & 0 \\
                                    0 & 1
                                \end{array}
                             \right] \in \mathrm{RxSO(3)}

<<<<<<< HEAD
        In the case of :math:`\textrm{RxSO3}` group, the adjoint transformation is the same as the rotation 
        matrix of the group i.e. the :math:`\textrm{SO3}` part of the group.

    Note:
        The adjoint operator is a linear map which moves an element :math:`\mathbf{p} \in \mathcal{g}`
        in the right tangent space of :math:`\mathbf{x} \in \mathcal{G}` to the left tangent space.

        .. math::
            \mathrm{Exp}(\mathrm{Adj}(\mathbf{x}) \mathbf{p}) * \mathbf{x} = \mathbf{x} * \mathrm{Exp}(\mathbf{p})
=======
        In the case of :math:`\textrm{RxSO3}` group, the adjoint transformation is the same as
        the rotation matrix of the group i.e. the :math:`\textrm{SO3}` part of the group.

    Note:
        The adjoint operator is a linear map which moves an element
        :math:`\mathbf{p} \in \mathcal{g}` in the right tangent space of
        :math:`\mathbf{x} \in \mathcal{G}` to the left tangent space.

        .. math::
            \mathrm{Exp}(\mathrm{Adj}(\mathbf{x}) \mathbf{p}) * \mathbf{x} 
            = \mathbf{x} * \mathrm{Exp}(\mathbf{p})
>>>>>>> 757ba330
        
        It can be easily verified:

            >>> x, p = pp.randn_SO3(), pp.randn_so3()
            >>> torch.allclose(x*p.Exp(), x.Adj(p).Exp()*x)
            True
        
        One can refer to Eq. (8) of the following paper:

        * Zachary Teed et al., `Tangent Space Backpropagation for 3D Transformation Groups
          <https://arxiv.org/pdf/2103.12032.pdf>`_, IEEE/CVF Conference on Computer Vision
          and Pattern Recognition (CVPR), 2021.

    Note:
<<<<<<< HEAD
        :math:`\mathrm{Adj}` is generally used to transform a tangent vector from the tangent space around one
        element to the tangent space of another.
=======
        :math:`\mathrm{Adj}` is generally used to transform a tangent vector from the tangent
        space around one element to the tangent space of another.
>>>>>>> 757ba330
        One can refer to this paper for more details:

        * J. Sola et al., `A micro Lie theory for state estimation in
          robotics <https://arxiv.org/abs/1812.01537>`_, arXiv preprint arXiv:1812.01537 (2018).

<<<<<<< HEAD
        The following thesis and the tutorial serve as a good reading material to learn more about deriving the 
        adjoint matrices for different transformation groups. 
=======
        The following thesis and the tutorial serve as a good reading material to learn more
        about deriving the adjoint matrices for different transformation groups. 
>>>>>>> 757ba330

        * Strasdat, H., 2012. `Local accuracy and global consistency for efficient visual SLAM
          <https://www.doc.ic.ac.uk/~ajd/Publications/Strasdat-H-2012-PhD-Thesis.pdf>`_, 
          (Doctoral dissertation, Department of Computing, Imperial College London).

        * `Lie Groups for 2D and 3D Transformations.
          <https://www.ethaneade.org/lie.pdf>`_, by Ethan Eade.

    Example:

        * :math:`\mathrm{Adj}`: (:obj:`SO3`, :obj:`so3`) :math:`\mapsto` :obj:`so3`

            >>> x = pp.randn_SO3(2)
            >>> p = pp.randn_so3(2)
            >>> x.Adj(p) # equivalent to: pp.Adj(x, p)
            so3Type LieTensor:
            tensor([[-0.4171,  2.1218,  0.9951],
                    [ 1.8415, -1.2185, -0.4082]])

        * :math:`\mathrm{Adj}`: (:obj:`SE3`, :obj:`se3`) :math:`\mapsto` :obj:`se3`

            >>> x = pp.randn_SE3(2)
            >>> p = pp.randn_se3(2)
            >>> x.Adj(p) # equivalent to: pp.Adj(x, p)
            se3Type LieTensor:
            tensor([[-0.8536, -0.1984, -0.4554, -0.4868,  0.3231,  0.8535],
                    [ 0.1577, -1.7625,  1.7997, -1.5085, -0.2098,  0.3538]])

        * :math:`\mathrm{Adj}`: (:obj:`Sim3`, :obj:`sim3`) :math:`\mapsto` :obj:`sim3`

            >>> x = pp.randn_Sim3(2)
            >>> p = pp.randn_sim3(2)
            >>> x.Adj(p) # equivalent to: pp.Adj(x, p)
            sim3Type LieTensor:
            tensor([[ 0.1455, -0.5653, -0.1845,  0.0502,  1.3125,  1.5217, -0.8964],
                    [-4.8724, -0.5254,  3.9559,  1.5170,  1.7610,  0.4375,  0.4248]])

        * :math:`\mathrm{Adj}`: (:obj:`RxSO3`, :obj:`rxso3`) :math:`\mapsto` :obj:`rxso3`

            >>> x = pp.randn_RxSO3(2)
            >>> p = pp.randn_rxso3(2)
            >>> x.Adj(p) # equivalent to: pp.Adj(x, p)
            rxso3Type LieTensor:
            tensor([[-1.3590, -0.4314, -0.0297,  1.0166],
                    [-0.3378, -0.4942, -2.0083, -0.4321]])
    """
    return input.Adj(p)


@assert_ltype
def AdjT(X, p):
    return X.AdjT(p)


@assert_ltype
def Jinvp(input, p):
    r"""
    The dot product between left Jacobian inverse at the point given
    by input (Lie Group) and second point (Lie Algebra).

    .. math::
        \mathrm{Jinvp}: (\mathcal{G}, \mathcal{g}) \mapsto \mathcal{g}

    Args:
        input (LieTensor): the input LieTensor (Lie Group)
        p (LieTensor): the second LieTensor (Lie Algebra)

    Return:
        LieTensor: the output LieTensor (Lie Algebra)

    .. list-table:: List of supported :math:`\mathrm{Jinvp}` map
        :widths: 20 20 8 20 20
        :header-rows: 1

        * - input :obj:`ltype`
          - :math:`(\mathcal{G}, \mathcal{g})` (Lie Group, Lie Algebra)
          - :math:`\mapsto`
          - :math:`\mathcal{g}` (Lie Algebra)
          - output :obj:`ltype`
        * - (:obj:`SO3_type`, :obj:`so3_type`)
          - :math:`(\mathcal{G}\in\mathbb{R}^{*\times4}, \mathcal{g}\in\mathbb{R}^{*\times3})`
          - :math:`\mapsto`
          - :math:`\mathcal{g}\in\mathbb{R}^{*\times3}`
          - :obj:`so3_type`
        * - (:obj:`SE3_type`, :obj:`se3_type`)
          - :math:`(\mathcal{G}\in\mathbb{R}^{*\times7}, \mathcal{g}\in\mathbb{R}^{*\times6})`
          - :math:`\mapsto`
          - :math:`\mathcal{g}\in\mathbb{R}^{*\times6}`
          - :obj:`se3_type`
        * - (:obj:`Sim3_type`, :obj:`sim3_type`)
          - :math:`(\mathcal{G}\in\mathbb{R}^{*\times8}, \mathcal{g}\in\mathbb{R}^{*\times7})`
          - :math:`\mapsto`
          - :math:`\mathcal{g}\in\mathbb{R}^{*\times7}`
          - :obj:`sim3_type`
        * - (:obj:`RxSO3_type`, :obj:`rxso3_type`)
          - :math:`(\mathcal{G}\in\mathbb{R}^{*\times5}, \mathcal{g}\in\mathbb{R}^{*\times4})`
          - :math:`\mapsto`
          - :math:`\mathcal{g}\in\mathbb{R}^{*\times4}`
          - :obj:`rxso3_type`

    Let the input be (:math:`\mathbf{x}`, :math:`\mathbf{p}`), :math:`\mathbf{y}` be the output.

        .. math::
            \mathbf{y}_i = \mathbf{J}^{-1}_i(\mathbf{x}_i)\mathbf{p}_i,

        where :math:`\mathbf{J}^{-1}_i(\mathbf{x}_i)` is the inverse of left Jacobian of
        :math:`\mathbf{x}_i`. 

    * If input (:math:`\mathbf{x}`, :math:`\mathbf{p}`)'s :obj:`ltype` are :obj:`SO3_type`
      and :obj:`so3_type` (input :math:`\mathbf{x}` is an instance of :meth:`SO3`,
      :math:`\mathbf{p}` is an instance of :meth:`so3`).
      Let :math:`\boldsymbol{\phi}_i = \theta_i\mathbf{n}_i` be the corresponding Lie Algebra
      of :math:`\mathbf{x}_i`, :math:`\boldsymbol{\Phi}_i` be the skew matrix
      (:meth:`pypose.vec2skew`) of :math:`\boldsymbol{\phi}_i`:

        .. math::
            \mathbf{J}^{-1}_i(\mathbf{x}_i) = \mathbf{I} - \frac{1}{2}\boldsymbol{\Phi}_i +
            \mathrm{coef}\boldsymbol{\Phi}_i^2

      where :math:`\mathbf{I}` is the identity matrix with the same dimension as
      :math:`\boldsymbol{\Phi}_i`, and 

        .. math::
            \mathrm{coef} =
                \left\{
                \begin{array}{ll} 
                    \frac{1}{\theta_i^2} -
                    \frac{\cos{\frac{\theta_i}{2}}}{2\theta\sin{\frac{\theta_i}{2}}},
                    \quad \|\theta_i\| > \text{eps}, \\
                    \frac{1}{12},
                    \quad \|\theta_i\| \leq \text{eps}
                \end{array}
                \right.

    * If input (:math:`\mathbf{x}`, :math:`\mathbf{p}`)'s :obj:`ltype` are :obj:`SE3_type`
      and :obj:`se3_type` (input :math:`\mathbf{x}` is an instance of :meth:`SE3`,
      :math:`\mathbf{p}` is an instance of :meth:`se3`).
      Let :math:`\boldsymbol{\phi}_i = \theta_i\mathbf{n}_i` be the corresponding Lie Algebra
      of the SO3 part of :math:`\mathbf{x}_i`, :math:`\boldsymbol{\tau}_i` be the Lie Algebra
      of the translation part of :math:`\mathbf{x}_i`; :math:`\boldsymbol{\Phi}_i` and
      :math:`\boldsymbol{\Tau}_i` be the skew matrices, respectively:

        .. math::
            \mathbf{J}^{-1}_i(\mathbf{x}_i) =
                \left[
                \begin{array}{cc} 
                    \mathbf{J}_i^{-1}(\boldsymbol{\Phi}_i) & 
                            - \mathbf{J}_i^{-1}(\boldsymbol{\Phi}_i)
                    \mathbf{Q}_i(\boldsymbol{\tau}_i, \boldsymbol{\phi}_i) 
                        \mathbf{J}_i^{-1}(\boldsymbol{\Phi}_i) \\
                    \mathbf{0} & \mathbf{J}_i^{-1}(\boldsymbol{\Phi}_i)
                \end{array}
                \right]

        where :math:`\mathbf{J}_i^{-1}(\boldsymbol{\Phi}_i)` is the inverse of left Jacobian
        of the SO3 part of :math:`\mathbf{x}_i`. 
        :math:`\mathbf{Q}_i(\boldsymbol{\tau}_i, \boldsymbol{\phi}_i)` is 

        .. math::
            \begin{align*}
                \mathbf{Q}_i(\boldsymbol{\tau}_i, \boldsymbol{\phi}_i) = 
                    \frac{1}{2}\boldsymbol{\Tau}_i &+ c_1
                (\boldsymbol{\Phi_i\Tau_i} + \boldsymbol{\Tau_i\Phi_i} 
                    + \boldsymbol{\Phi_i\Tau_i\Phi_i}) \\
                 &+ c_2 (\boldsymbol{\Phi_i^2\Tau_i} + \boldsymbol{\Tau_i\Phi_i^2} 
                    - 3\boldsymbol{\Phi_i\Tau_i\Phi_i})\\
                 &+ c_3 (\boldsymbol{\Phi_i\Tau_i\Phi_i^2} + \boldsymbol{\Phi_i^2\Tau_i\Phi_i})  
            \end{align*}

        where,

        .. math::
            c_1 = \left\{
                    \begin{array}{ll} 
                        \frac{\theta_i - \sin\theta_i}{\theta_i^3},
                            \quad \|\theta_i\| > \text{eps}, \\
                        \frac{1}{6}-\frac{1}{120}\theta_i^2,
                        \quad \|\theta_i\| \leq \text{eps}
                    \end{array}
                    \right.

        .. math::
            c_2 = \left\{
                    \begin{array}{ll} 
                        \frac{\theta_i^2 +2\cos\theta_i - 2}{2\theta_i^4},
                            \quad \|\theta_i\| > \text{eps}, \\
                        \frac{1}{24}-\frac{1}{720}\theta_i^2,
                        \quad \|\theta_i\| \leq \text{eps}
                    \end{array}
                    \right.

        .. math::
            c_3 = \left\{
                    \begin{array}{ll} 
                        \frac{2\theta_i - 3\sin\theta_i + \theta_i\cos\theta_i}{2\theta_i^5}, 
                        \quad \|\theta_i\| > \text{eps}, \\
                        \frac{1}{120}-\frac{1}{2520}\theta_i^2,
                        \quad \|\theta_i\| \leq \text{eps}
                    \end{array}
                    \right.           

    * If input (:math:`\mathbf{x}`, :math:`\mathbf{p}`)'s :obj:`ltype` are :obj:`Sim3_type`
      and :obj:`sim3_type` (input :math:`\mathbf{x}` is an instance of :meth:`Sim3`,
      :math:`\mathbf{p}` is an instance of :meth:`sim3`). The inverse of left Jacobian can
      be approximated as:

        .. math::
            \mathbf{J}^{-1}_i(\mathbf{x}_i) = 
                \sum_{n=0}(-1)^n\frac{B_n}{n!}(\boldsymbol{\xi}_i^{\curlywedge})^n

        where :math:`B_n` is the Bernoulli number: :math:`B_0 = 1`, :math:`B_1 = -\frac{1}{2}`,
        :math:`B_2 = \frac{1}{6}`, :math:`B_3 = 0`, :math:`B_4 = -\frac{1}{30}`.
        :math:`\boldsymbol{\xi}_i^{\curlywedge} = \mathrm{adj}(\boldsymbol{\xi}_i^{\wedge})`
        and :math:`\mathrm{adj}` is the adjoint of the Lie algebra :math:`\mathfrak{sim}(3)`,
        e.g., :math:`\boldsymbol{\xi}_i \in \mathfrak{sim}(3)`. Notice that if notate
        :math:`\boldsymbol{X}_i = \mathrm{Adj}(\mathbf{x}_i)` and :math:`\mathrm{Adj}` is the
        adjoint of the Lie group :math:`\mathrm{Sim}(3)`, there is a nice property:
        :math:`\mathrm{Adj}(\mathrm{Exp}(\boldsymbol{\xi}_i^{\curlywedge})) =
        \mathrm{Exp}(\mathrm{adj}(\boldsymbol{\xi}_i^{\wedge}))`, 
        or :math:`\boldsymbol{X}_i = \mathrm{Exp}(\boldsymbol{\xi}_i^{\curlywedge})`.
        

    * If input (:math:`\mathbf{x}`, :math:`\mathbf{p}`)'s :obj:`ltype` are :obj:`RxSO3_type`
      and :obj:`rxso3_type` (input :math:`\mathbf{x}` is an instance of :meth:`RxSO3`,
      :math:`\mathbf{p}` is an instance of :meth:`rxso3`). Let :math:`\boldsymbol{\phi}_i`
      be the corresponding Lie Algebra of the SO3 part of :math:`\mathbf{x}_i`,
      :math:`\boldsymbol{\Phi}_i` be the skew matrix (:meth:`pypose.vec2skew`), The inverse
      of left Jacobian of :math:`\mathbf{x}_i` is the same as that for the SO3 part of
      :math:`\mathbf{x}_i`.

        .. math::
            \mathbf{J}^{-1}_i(\mathbf{x}_i) = \left[
                                \begin{array}{cc} 
                                    \mathbf{J}_i^{-1}(\boldsymbol{\Phi}_i) & \mathbf{0} \\
                                    \mathbf{0} & 1
                                \end{array}
                             \right]

        where :math:`\mathbf{J}_i^{-1}(\boldsymbol{\Phi}_i)` is the
        inverse of left Jacobian of the SO3 part of :math:`\mathbf{x}_i`.

    Note:
        :math:`\mathrm{Jinvp}` is usually used in the Baker-Campbell-Hausdorff formula
        (BCH formula) when performing LieTensor multiplication.
        One can refer to this paper for more details:

        * J. Sola et al., `A micro Lie theory for state estimation in
          robotics <https://arxiv.org/abs/1812.01537>`_, arXiv preprint arXiv:1812.01537 (2018).

        In particular, Eq. (146) is the math used in the :obj:`SO3_type`, :obj:`so3_type` scenario; 
        Eq. (179b) and Eq. (180) are the math used in the :obj:`SE3_type`, :obj:`se3_type` scenario.

        For Lie groups such as :obj:`Sim3_type`, :obj:`sim3_type`,
        there is no analytic expression for the left Jacobian and its inverse. 
        Numerical approximation is used based on series expansion.
        One can refer to Eq. (26) of this paper for more details about the approximation:

        * Z. Teed et al., `Tangent Space Backpropagation for 3D Transformation Groups.
          <https://arxiv.org/pdf/2103.12032.pdf>`_, in IEEE/CVF Conference on Computer Vision and
          Pattern Recognition (CVPR) (2021).

        In particular, the Bernoulli numbers can be obtained from Eq. (7.72) of this famous book:

        * T. Barfoot, `State Estimation for Robotics.
          <https://citeseerx.ist.psu.edu/viewdoc/download?doi=10.1.1.708.1086&rep=rep1&type=pdf>`_,
          Cambridge University Press (2017).

    Example:

        * :math:`\mathrm{Jinvp}`: (:obj:`SO3`, :obj:`so3`) :math:`\mapsto` :obj:`so3`

        >>> x = pp.randn_SO3()
        >>> p = pp.randn_so3()
        >>> x.Jinvp(p) # equivalent to: pp.Jinvp(x, p)
        so3Type LieTensor:
        tensor([-2.0248,  1.1116, -0.0251])

        * :math:`\mathrm{Jinvp}`: (:obj:`SE3`, :obj:`se3`) :math:`\mapsto` :obj:`se3`

        >>> x = pp.randn_SE3(2)
        >>> p = pp.randn_se3(2)
        >>> x.Jinvp(p) # equivalent to: pp.Jinvp(x, p)
        se3Type LieTensor:
        tensor([[ 0.4304,  2.0565,  1.0256,  0.0666, -0.2252, -0.7425],
                [-0.9317, -1.7806,  0.8660, -2.0028,  0.6098, -0.6517]])

        * :math:`\mathrm{Jinvp}`: (:obj:`Sim3`, :obj:`sim3`) :math:`\mapsto` :obj:`sim3`

        >>> x = pp.randn_Sim3(2)
        >>> p = pp.randn_sim3(2)
        >>> x.Jinvp(p) # equivalent to: pp.Jinvp(x, p)
        sim3Type LieTensor:
        tensor([[-1.7231, -1.6650, -0.0202, -0.3731,  0.8441, -0.5438,  0.2879],
                [ 0.9965,  0.6337, -0.7320, -0.1874,  0.6312,  0.3919,  0.6938]])

        * :math:`\mathrm{Jinvp}`: (:obj:`RxSO3`, :obj:`rxso3`) :math:`\mapsto` :obj:`rxso3`

        >>> x = pp.randn_RxSO3(2)
        >>> p = pp.randn_rxso3(2)
        >>> x.Jinvp(p) # equivalent to: pp.Jinvp(x, p)
        rxso3Type LieTensor:
        tensor([[ 0.9308, -1.4965, -0.1347,  0.4894],
                [ 0.6558,  1.2221, -0.8190,  0.2108]])
    """
    return input.Jinvp(p)


@assert_ltype
def Jr(x):
    r"""
    The batched right Jacobian of a LieTensor.

    Args:
        input (LieTensor): the input LieTensor (either Lie Group or Lie Algebra)

    Return:
        Tensor: the right Jocobian Matrices

    Examples:

        * :math:`\mathrm{Jr}`: :meth:`so3` :math:`\mapsto` :math:`\mathcal{R}^{*\times 3\times 3}`

            >>> x = pp.randn_so3(requires_grad=True)
            >>> x.Jr()
            tensor([[ 0.9289, -0.3053, -0.0895],
                    [ 0.3180,  0.9082,  0.1667],
                    [ 0.0104, -0.1889,  0.9757]], grad_fn=<SWhereBackward0>)
    """
    return x.Jr()<|MERGE_RESOLUTION|>--- conflicted
+++ resolved
@@ -1797,36 +1797,18 @@
         .. math::
             \mathbf{y}_i = \mathrm{Adj}(\mathbf{x}_i)\mathbf{p}_i,
 
-<<<<<<< HEAD
-        where, :math:`\mathrm{Adj}(\mathbf{x}_i)` is the adjoint matrix of the Lie group of :math:`\mathbf{x}_i`.
-
-    * If input (:math:`\mathbf{x}`, :math:`\mathbf{p}`)'s :obj:`ltype` are :obj:`SO3_type` and :obj:`so3_type`
-      (input :math:`\mathbf{x}` is an instance of :meth:`SO3`, :math:`\mathbf{p}` is an instance of :meth:`so3`).
-      Given :math:`\mathbf{x}_i \in` :math:`\textrm{SO(3)}`.
-=======
         where, :math:`\mathrm{Adj}(\mathbf{x}_i)` is the adjoint matrix of the Lie group of
         :math:`\mathbf{x}_i`.
 
     * If input (:math:`\mathbf{x}`, :math:`\mathbf{p}`)'s :obj:`ltype` are :obj:`SO3_type` and
       :obj:`so3_type` (input :math:`\mathbf{x}` is an instance of :meth:`SO3`, :math:`\mathbf{p}`
       is an instance of :meth:`so3`). Given :math:`\mathbf{x}_i \in` :math:`\textrm{SO(3)}`.
->>>>>>> 757ba330
       The adjoint transformation is given by:
 
         .. math::
             \mathrm{Adj}(\mathbf{x}_i) = \mathbf{x}_i 
 
         In the case of :math:`\textrm{SO3}`, the adjoint transformation for an element is the same
-<<<<<<< HEAD
-        rotation matrix used to represent the element. Rotating a tangent vector by an element "moves" it
-        from the tangent space on the right side of the element to the tangent space on the left.
-
-    * If input (:math:`\mathbf{x}`, :math:`\mathbf{p}`)'s :obj:`ltype` are :obj:`SE3_type` and :obj:`se3_type`
-      (input :math:`\mathbf{x}` is an instance of :meth:`SE3`, :math:`\mathbf{p}` is an instance of :meth:`se3`).
-      Let :math:`\mathbf{R}_i \in` :math:`\textrm{SO(3)}` and :math:`\mathbf{t}_i \in \mathbb{R}^{3\times3}` represent the 
-      rotation and translation part of the group. Let :math:`\mathbf{t}_{i\times}` be the skew matrix (:meth:`pypose.vec2skew`) 
-      of :math:`\mathbf{t}_i`. The adjoint transformation is given by:
-=======
         rotation matrix used to represent the element. Rotating a tangent vector by an element
         "moves" it from the tangent space on the right side of the element to the tangent space on
         the left.
@@ -1838,7 +1820,6 @@
       rotation and translation part of the group. Let :math:`\mathbf{t}_{i\times}` be the skew
       matrix (:meth:`pypose.vec2skew`) of :math:`\mathbf{t}_i`.
       The adjoint transformation is given by:
->>>>>>> 757ba330
 
         .. math::
             \mathrm{Adj}(\mathbf{x}_i) = \left[
@@ -1858,23 +1839,6 @@
                                 \end{array}
                              \right] \in \mathrm{SE(3)}  
 
-<<<<<<< HEAD
-    * If input (:math:`\mathbf{x}`, :math:`\mathbf{p}`)'s :obj:`ltype` are :obj:`Sim3_type` and :obj:`sim3_type`
-      (input :math:`\mathbf{x}` is an instance of :meth:`Sim3`, :math:`\mathbf{p}` is an instance of :meth:`sim3`).
-      Let :math:`\mathbf{R}_i\in` :math:`\textrm{SO(3)}`, :math:`\mathbf{t}_i \in \mathbb{R}^{3\times3}`, and 
-      :math:`s_i \in \mathbb{R}^+` represent the rotation, translation, and scale parts of the group. Let 
-      :math:`\mathbf{t}_{i\times}` be the skew matrix (:meth:`pypose.vec2skew`) of :math:`\mathbf{t}_i`.
-      The adjoint transformation is given by:
-
-        .. math::
-            \mathrm{Adj}(\mathbf{x}_i) = \left[
-                                \begin{array}{cc} 
-                                    s_i\mathbf{R}_i& \mathbf{t}_{i\times}\mathbf{R}_i& -\mathbf{t}_i \\
-                                    0 & \mathbf{R}_i& 0 \\
-                                    0 & 0 & 1
-                                \end{array}
-                             \right] \in \mathbb{R}^{7\times7}
-=======
     * If input (:math:`\mathbf{x}`, :math:`\mathbf{p}`)'s :obj:`ltype` are :obj:`Sim3_type` and
       :obj:`sim3_type` (input :math:`\mathbf{x}` is an instance of :meth:`Sim3`, :math:`\mathbf{p}`
       is an instance of :meth:`sim3`). Let :math:`\mathbf{R}_i\in` :math:`\textrm{SO(3)}`,
@@ -1891,7 +1855,6 @@
                             0 & 0 & 1
                         \end{array}
                         \right] \in \mathbb{R}^{7\times7}
->>>>>>> 757ba330
 
         where,
 
@@ -1903,18 +1866,11 @@
                                 \end{array}
                              \right] \in \textrm{Sim(3)}    
 
-<<<<<<< HEAD
-    * If input (:math:`\mathbf{x}`, :math:`\mathbf{p}`)'s :obj:`ltype` are :obj:`RxSO3_type` and :obj:`rxso3_type`
-      (input :math:`\mathbf{x}` is an instance of :meth:`RxSO3`, :math:`\mathbf{p}` is an instance of :meth:`rxso3`).
-      Let :math:`\mathbf{R}_i \in` :math:`\textrm{SO(3)}`, and :math:`s_i \in \mathbb{R}^+` represent the rotation 
-      and scale parts of the group. The adjoint transformation is given by:
-=======
     * If input (:math:`\mathbf{x}`, :math:`\mathbf{p}`)'s :obj:`ltype` are :obj:`RxSO3_type`
       and :obj:`rxso3_type` (input :math:`\mathbf{x}` is an instance of :meth:`RxSO3`,
       :math:`\mathbf{p}` is an instance of :meth:`rxso3`). Let :math:`\mathbf{R}_i \in`
       :math:`\textrm{SO(3)}`, and :math:`s_i \in \mathbb{R}^+` represent the rotation and
       scale parts of the group. The adjoint transformation is given by:
->>>>>>> 757ba330
 
         .. math::
             \mathrm{Adj}(\mathbf{x}_i) = \left[
@@ -1934,17 +1890,6 @@
                                 \end{array}
                              \right] \in \mathrm{RxSO(3)}
 
-<<<<<<< HEAD
-        In the case of :math:`\textrm{RxSO3}` group, the adjoint transformation is the same as the rotation 
-        matrix of the group i.e. the :math:`\textrm{SO3}` part of the group.
-
-    Note:
-        The adjoint operator is a linear map which moves an element :math:`\mathbf{p} \in \mathcal{g}`
-        in the right tangent space of :math:`\mathbf{x} \in \mathcal{G}` to the left tangent space.
-
-        .. math::
-            \mathrm{Exp}(\mathrm{Adj}(\mathbf{x}) \mathbf{p}) * \mathbf{x} = \mathbf{x} * \mathrm{Exp}(\mathbf{p})
-=======
         In the case of :math:`\textrm{RxSO3}` group, the adjoint transformation is the same as
         the rotation matrix of the group i.e. the :math:`\textrm{SO3}` part of the group.
 
@@ -1956,7 +1901,6 @@
         .. math::
             \mathrm{Exp}(\mathrm{Adj}(\mathbf{x}) \mathbf{p}) * \mathbf{x} 
             = \mathbf{x} * \mathrm{Exp}(\mathbf{p})
->>>>>>> 757ba330
         
         It can be easily verified:
 
@@ -1971,25 +1915,15 @@
           and Pattern Recognition (CVPR), 2021.
 
     Note:
-<<<<<<< HEAD
-        :math:`\mathrm{Adj}` is generally used to transform a tangent vector from the tangent space around one
-        element to the tangent space of another.
-=======
         :math:`\mathrm{Adj}` is generally used to transform a tangent vector from the tangent
         space around one element to the tangent space of another.
->>>>>>> 757ba330
         One can refer to this paper for more details:
 
         * J. Sola et al., `A micro Lie theory for state estimation in
           robotics <https://arxiv.org/abs/1812.01537>`_, arXiv preprint arXiv:1812.01537 (2018).
 
-<<<<<<< HEAD
-        The following thesis and the tutorial serve as a good reading material to learn more about deriving the 
-        adjoint matrices for different transformation groups. 
-=======
         The following thesis and the tutorial serve as a good reading material to learn more
         about deriving the adjoint matrices for different transformation groups. 
->>>>>>> 757ba330
 
         * Strasdat, H., 2012. `Local accuracy and global consistency for efficient visual SLAM
           <https://www.doc.ic.ac.uk/~ajd/Publications/Strasdat-H-2012-PhD-Thesis.pdf>`_, 
