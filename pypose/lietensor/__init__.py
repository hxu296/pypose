--- conflicted
+++ resolved
@@ -9,12 +9,7 @@
 from .utils import SO3, so3, SE3, se3, Sim3, sim3, RxSO3, rxso3
 from .utils import Exp, Log, Inv, Mul, Retr, Act, Adj, AdjT, Jinvp, Jr
 from .basics import vec2skew, cumops, cummul, cumprod
-<<<<<<< HEAD
-from .basics import cumops_, cummul_, cumprod_
-from .convert import mat2SO3, euler2SO3
 from .convert import tensor, translation, rotation, scale, matrix
-=======
 from .basics import add, add_, cumops_, cummul_, cumprod_
 from .convert import mat2SO3, mat2SE3, mat2Sim3, mat2RxSO3, from_matrix, matrix, euler2SO3
-from .gradcheck import gradcheck, gradgradcheck
->>>>>>> 7894d986
+from .gradcheck import gradcheck, gradgradcheck